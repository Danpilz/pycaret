# Module: containers.metrics.time_series
# Author: Antoni Baum (Yard1) <antoni.baum@protonmail.com> and Miguel Trejo <amtrema@hotmail.com>
# License: MIT

# The purpose of this module is to serve as a central repository of time series metrics. The `time_series` module will
# call `get_all_metrics_containers()`, which will return instances of all classes in this module that have `TimeSeriesMetricContainer`
# as a base (but not `TimeSeriesMetricContainer` itself). In order to add a new model, you only need to create a new class that has
# `TimeSeriesMetricContainer` as a base, set all of the required parameters in the `__init__` and then call `super().__init__`
# to complete the process. Refer to the existing classes for examples.

from typing import Optional, Union, Dict, Any
from pycaret.containers.metrics.base_metric import MetricContainer
from sklearn.metrics._scorer import _BaseScorer
import pycaret.containers.base_container
import pycaret.internal.metrics
from sklearn import metrics
from sktime.performance_metrics.forecasting._functions import (
    mase_loss,
    smape_loss,
    mape_loss,
)


class TimeSeriesMetricContainer(MetricContainer):
    """
    Base time series metric container class, for easier definition of containers. Ensures consistent format
    before being turned into a dataframe row.
    Parameters
    ----------
    id : str
        ID used as index.
    name : str
        Full name.
    score_func : type
        The callable used for the score function, eg. sklearn.metrics.accuracy_score.
    scorer : str or callable, default = None
        The scorer passed to models. Can be a string representing a built-in sklearn scorer,
        a sklearn Scorer object, or None, in which case a Scorer object will be created from
        score_func and args.
    target : str, default = 'pred'
        The target of the score function. Only 'pred' is supported for regression.
    args : dict, default = {}
        The arguments to always pass to constructor when initializing score_func of class_def class.
    display_name : str, default = None
        Display name (shorter than name). Used in display dataframe header. If None or empty, will use name.
    greater_is_better: bool, default = True
        Whether score_func is a score function (default), meaning high is good,
        or a loss function, meaning low is good. In the latter case, the
        scorer object will sign-flip the outcome of the score_func.
    is_custom : bool, default = False
        Is the metric custom. Should be False for all metrics defined in PyCaret.
    Attributes
    ----------
    id : str
        ID used as index.
    name : str
        Full name.
    score_func : type
        The callable used for the score function, eg. metrics.accuracy_score.
    scorer : str or callable
        The scorer passed to models. Can be a string representing a built-in sklearn scorer,
        a sklearn Scorer object, or None, in which case a Scorer object will be created from
        score_func and args.
    target : str
        The target of the score function.
        - 'pred' for the prediction table
    args : dict
        The arguments to always pass to constructor when initializing score_func of class_def class.
    display_name : str
        Display name (shorter than name). Used in display dataframe header.
    greater_is_better: bool
        Whether score_func is a score function (default), meaning high is good,
        or a loss function, meaning low is good. In the latter case, the
        scorer object will sign-flip the outcome of the score_func.
    is_custom : bool
        Is the metric custom. Should be False for all metrics defined in PyCaret.
    """

    def __init__(
        self,
        id: str,
        name: str,
        score_func: type,
        scorer: Optional[Union[str, _BaseScorer]] = None,
        target: str = "pred",
        args: Dict[str, Any] = None,
        display_name: Optional[str] = None,
        greater_is_better: bool = True,
        is_custom: bool = False,
    ) -> None:

        allowed_targets = ["pred"]
        if not target in allowed_targets:
            raise ValueError(f"Target must be one of {', '.join(allowed_targets)}.")

        if not args:
            args = {}
        if not isinstance(args, dict):
            raise TypeError("args needs to be a dictionary.")

        scorer = (
            scorer
            if scorer
<<<<<<< HEAD
=======
            # else pycaret.internal.metrics.make_scorer(
>>>>>>> 653864e3
            else pycaret.internal.metrics.make_scorer_with_error_score(
                score_func,
                greater_is_better=greater_is_better,
                errors_score=0.0,
                **args,
            )
        )

        super().__init__(
            id=id,
            name=name,
            score_func=score_func,
            scorer=scorer,
            args=args,
            display_name=display_name,
            greater_is_better=greater_is_better,
            is_custom=is_custom,
        )

        self.target = target

    def get_dict(self, internal: bool = True) -> Dict[str, Any]:
        """
        Returns a dictionary of the model properties, to
        be turned into a pandas DataFrame row.
        Parameters
        ----------
        internal : bool, default = True
            If True, will return all properties. If False, will only
            return properties intended for the user to see.
        Returns
        -------
        dict of str : Any
        """
        d = {
            "ID": self.id,
            "Name": self.name,
            "Display Name": self.display_name,
            "Score Function": self.score_func,
            "Scorer": self.scorer,
            "Target": self.target,
            "Args": self.args,
            "Greater is Better": self.greater_is_better,
            "Custom": self.is_custom,
        }

        return d


def _smape_loss(y_true, y_pred):
<<<<<<< HEAD
    """Wrapper for sktime metrics"""
    return smape_loss(y_test=y_true, y_pred=y_pred)
=======
    """Wrapper for sktime metrics
    """
    return smape_loss(y_test=y_true, y_pred=y_pred)

def _mape_loss(y_true, y_pred):
    """Wrapper for sktime metrics
    """
    return mape_loss(y_test=y_true, y_pred=y_pred)

def _mase_loss(y_true, y_pred):
    """Wrapper for sktime metrics
    """
    return mase_loss(y_test=y_true, y_pred=y_pred)


class SMAPEMetricContainer(TimeSeriesMetricContainer):
    def __init__(self, globals_dict: dict) -> None:
        super().__init__(
            id="smape", name="SMAPE", score_func=_smape_loss, greater_is_better=False,
        )
>>>>>>> 653864e3

def _mape_loss(y_true, y_pred):
    """Wrapper for sktime metrics"""
    return mape_loss(y_test=y_true, y_pred=y_pred)

<<<<<<< HEAD
def _mase_loss(y_true, y_pred, y_train):
    """Wrapper for sktime metrics"""
    return mase_loss(y_test=y_true, y_pred=y_pred, y_train=y_train)
=======
class MAPEMetricContainer(TimeSeriesMetricContainer):
    def __init__(self, globals_dict: dict) -> None:
        super().__init__(
            id="mape_ts", name="MAPE_ts", score_func=_mape_loss, greater_is_better=False,
        )
>>>>>>> 653864e3


class SMAPEMetricContainer(TimeSeriesMetricContainer):
    def __init__(self, globals_dict: dict) -> None:
        super().__init__(
<<<<<<< HEAD
            id="smape", name="SMAPE", score_func=_smape_loss, greater_is_better=False,
=======
            id="mase", name="MASE", score_func=_mase_loss, greater_is_better=False
>>>>>>> 653864e3
        )


class MAPEMetricContainer(TimeSeriesMetricContainer):
    def __init__(self, globals_dict: dict) -> None:
        super().__init__(
            id="mape_ts", name="MAPE_ts", score_func=_mape_loss, greater_is_better=False,
        )

# TODO: Disabling for now since need to determine how these special cases will
# be handles in manually generated function cross_validate_ts
# MASEMetricContainer: Special Case: Needs y_train 
# MAEMetricContainer: _scorer_func turns out to be a string instead of a func

# class MASEMetricContainer(TimeSeriesMetricContainer):
#     def __init__(self, globals_dict: dict) -> None:
#         super().__init__(
#             id="mase", name="MASE", score_func=_mase_loss, greater_is_better=False
#         )


# class MAEMetricContainer(TimeSeriesMetricContainer):
#     def __init__(self, globals_dict: dict) -> None:
#         super().__init__(
#             id="mae_ts",
#             name="MAE_ts",
#             score_func=metrics.mean_absolute_error,
#             greater_is_better=False,
#             scorer="neg_mean_absolute_error",
#         )


# class RMSEMetricContainer(TimeSeriesMetricContainer):
#     def __init__(self, globals_dict: dict) -> None:

#         super().__init__(
#             id="rmse_ts",
#             name="RMSE_ts",
#             score_func=metrics.mean_squared_error,
#             greater_is_better=False,
#             args={"squared": False},
#             scorer="neg_root_mean_squared_error",
#         )


def get_all_metric_containers(
    globals_dict: dict, raise_errors: bool = True
) -> Dict[str, TimeSeriesMetricContainer]:
    return pycaret.containers.base_container.get_all_containers(
        globals(), globals_dict, TimeSeriesMetricContainer, raise_errors
    )<|MERGE_RESOLUTION|>--- conflicted
+++ resolved
@@ -101,10 +101,6 @@
         scorer = (
             scorer
             if scorer
-<<<<<<< HEAD
-=======
-            # else pycaret.internal.metrics.make_scorer(
->>>>>>> 653864e3
             else pycaret.internal.metrics.make_scorer_with_error_score(
                 score_func,
                 greater_is_better=greater_is_better,
@@ -155,23 +151,16 @@
 
 
 def _smape_loss(y_true, y_pred):
-<<<<<<< HEAD
     """Wrapper for sktime metrics"""
     return smape_loss(y_test=y_true, y_pred=y_pred)
-=======
-    """Wrapper for sktime metrics
-    """
-    return smape_loss(y_test=y_true, y_pred=y_pred)
 
 def _mape_loss(y_true, y_pred):
-    """Wrapper for sktime metrics
-    """
+    """Wrapper for sktime metrics"""
     return mape_loss(y_test=y_true, y_pred=y_pred)
 
-def _mase_loss(y_true, y_pred):
-    """Wrapper for sktime metrics
-    """
-    return mase_loss(y_test=y_true, y_pred=y_pred)
+def _mase_loss(y_true, y_pred, y_train):
+    """Wrapper for sktime metrics"""
+    return mase_loss(y_test=y_true, y_pred=y_pred, y_train=y_train)
 
 
 class SMAPEMetricContainer(TimeSeriesMetricContainer):
@@ -179,45 +168,17 @@
         super().__init__(
             id="smape", name="SMAPE", score_func=_smape_loss, greater_is_better=False,
         )
->>>>>>> 653864e3
-
-def _mape_loss(y_true, y_pred):
-    """Wrapper for sktime metrics"""
-    return mape_loss(y_test=y_true, y_pred=y_pred)
-
-<<<<<<< HEAD
-def _mase_loss(y_true, y_pred, y_train):
-    """Wrapper for sktime metrics"""
-    return mase_loss(y_test=y_true, y_pred=y_pred, y_train=y_train)
-=======
+
+
 class MAPEMetricContainer(TimeSeriesMetricContainer):
     def __init__(self, globals_dict: dict) -> None:
         super().__init__(
             id="mape_ts", name="MAPE_ts", score_func=_mape_loss, greater_is_better=False,
         )
->>>>>>> 653864e3
-
-
-class SMAPEMetricContainer(TimeSeriesMetricContainer):
-    def __init__(self, globals_dict: dict) -> None:
-        super().__init__(
-<<<<<<< HEAD
-            id="smape", name="SMAPE", score_func=_smape_loss, greater_is_better=False,
-=======
-            id="mase", name="MASE", score_func=_mase_loss, greater_is_better=False
->>>>>>> 653864e3
-        )
-
-
-class MAPEMetricContainer(TimeSeriesMetricContainer):
-    def __init__(self, globals_dict: dict) -> None:
-        super().__init__(
-            id="mape_ts", name="MAPE_ts", score_func=_mape_loss, greater_is_better=False,
-        )
 
 # TODO: Disabling for now since need to determine how these special cases will
 # be handles in manually generated function cross_validate_ts
-# MASEMetricContainer: Special Case: Needs y_train 
+# MASEMetricContainer: Special Case: Needs y_train
 # MAEMetricContainer: _scorer_func turns out to be a string instead of a func
 
 # class MASEMetricContainer(TimeSeriesMetricContainer):
