# Module: Clustering
# Author: Moez Ali <moez.ali@queensu.ca>
# License: MIT
# Release: PyCaret 2.2.0
# Last modified : 25/10/2020

import logging
import warnings
import pandas as pd
from joblib.memory import Memory
from typing import List, Any, Union, Optional, Dict

# Own modules
from pycaret.internal.pycaret_experiment import ClusteringExperiment
from pycaret.internal.utils import check_if_global_is_not_none


warnings.filterwarnings("ignore")

_EXPERIMENT_CLASS = ClusteringExperiment
_CURRENT_EXPERIMENT = None
_CURRENT_EXPERIMENT_EXCEPTION = (
    "_CURRENT_EXPERIMENT global variable is not set. Please run setup() first."
)
_CURRENT_EXPERIMENT_DECORATOR_DICT = {
    "_CURRENT_EXPERIMENT": _CURRENT_EXPERIMENT_EXCEPTION
}


def setup(
    data,
    ordinal_features: Optional[Dict[str, list]] = None,
    numeric_features: Optional[List[str]] = None,
    categorical_features: Optional[List[str]] = None,
    date_features: Optional[List[str]] = None,
    text_features: Optional[List[str]] = None,
    ignore_features: Optional[List[str]] = None,
    keep_features: Optional[List[str]] = None,
    preprocess: bool = True,
    imputation_type: Optional[str] = "simple",
    numeric_imputation: str = "mean",
    categorical_imputation: str = "constant",
    text_features_method: str = "tf-idf",
    max_encoding_ohe: int = 5,
    encoding_method: Optional[Any] = None,
    polynomial_features: bool = False,
    polynomial_degree: int = 2,
    low_variance_threshold: float = 0,
    remove_multicollinearity: bool = False,
    multicollinearity_threshold: float = 0.9,
    bin_numeric_features: Optional[List[str]] = None,
    remove_outliers: bool = False,
    outliers_method: str = "iforest",
    outliers_threshold: float = 0.05,
    transformation: bool = False,
    transformation_method: str = "yeo-johnson",
    normalize: bool = False,
    normalize_method: str = "zscore",
    pca: bool = False,
    pca_method: str = "linear",
    pca_components: Union[int, float] = 1.0,
    custom_pipeline: Any = None,
    n_jobs: Optional[int] = -1,
    use_gpu: bool = False,
    html: bool = True,
    session_id: Optional[int] = None,
    system_log: Union[bool, logging.Logger] = True,
    log_experiment: bool = False,
    experiment_name: Optional[str] = None,
    experiment_custom_tags: Optional[Dict[str, Any]] = None,
    log_plots: Union[bool, list] = False,
    log_profile: bool = False,
    log_data: bool = False,
    silent: bool = False,
    verbose: bool = True,
    memory: Union[bool, str, Memory] = True,
    profile: bool = False,
    profile_kwargs: Dict[str, Any] = None,
):

    """

    This function initializes the training environment and creates the transformation 
    pipeline. Setup function must be called before executing any other function. It
    takes one mandatory parameter: ``data``. All the other parameters are optional.


    Example
    -------
    >>> from pycaret.datasets import get_data
    >>> jewellery = get_data('jewellery')
    >>> from pycaret.clustering import *
    >>> exp_name = setup(data = jewellery)


    data: dataframe-like
        Shape (n_samples, n_features), where n_samples is the number of samples and 
        n_features is the number of features.


    ordinal_features: dict, default = None
        Categorical features to be encoded ordinally. For example, a categorical
        feature with 'low', 'medium', 'high' values where low < medium < high can
        be passed as ordinal_features = {'column_name' : ['low', 'medium', 'high']}.


    numeric_features: list of str, default = None
        If the inferred data types are not correct, the numeric_features param can
        be used to define the data types. It takes a list of strings with column
        names that are numeric.


    categorical_features: list of str, default = None
        If the inferred data types are not correct, the categorical_features param
        can be used to define the data types. It takes a list of strings with column
        names that are categorical.


    date_features: list of str, default = None
        If the inferred data types are not correct, the date_features param can be
        used to overwrite the data types. It takes a list of strings with column
        names that are DateTime.


    text_features: list of str, default = None
        Column names that contain a text corpus. If None, no text features are
        selected.


    ignore_features: list of str, default = None
        ignore_features param can be used to ignore features during preprocessing
        and model training. It takes a list of strings with column names that are
        to be ignored.


    keep_features: list of str, default = None
        keep_features param can be used to always keep specific features during
        preprocessing, i.e. these features are never dropped by any kind of
        feature selection. It takes a list of strings with column names that are
        to be kept.


    preprocess: bool, default = True
        When set to False, no transformations are applied except for train_test_split
        and custom transformations passed in ``custom_pipeline`` param. Data must be
        ready for modeling (no missing values, no dates, categorical data encoding),
        when preprocess is set to False.


    imputation_type: str or None, default = 'simple'
        The type of imputation to use. Can be either 'simple' or 'iterative'.
        If None, no imputation of missing values is performed.


    numeric_imputation: str, default = 'mean'
        Missing values in numeric features are imputed with 'mean' value of the feature
        in the training dataset. The other available option is 'median' or 'zero'.


    categorical_imputation: str, default = 'constant'
        Missing values in categorical features are imputed with a constant 'not_available'
        value. The other available option is 'mode'.


    text_features_method: str, default = "tf-idf"
        Method with which to embed the text features in the dataset. Choose
        between "bow" (Bag of Words - CountVectorizer) or "tf-idf" (TfidfVectorizer).
        Be aware that the sparse matrix output of the transformer is converted
        internally to its full array. This can cause memory issues for large
        text embeddings.


    max_encoding_ohe: int, default = 5
        Categorical columns with `max_encoding_ohe` or less unique values are
        encoded using OneHotEncoding. If more, the `encoding_method` estimator
        is used. Note that columns with exactly two classes are always encoded
        ordinally.


    encoding_method: category-encoders estimator, default = None
        A `category-encoders` estimator to encode the categorical columns
        with more than `max_encoding_ohe` unique values. If None,
        `category_encoders.leave_one_out.LeaveOneOutEncoder` is used.


    polynomial_features: bool, default = False
        When set to True, new features are derived using existing numeric features.


    polynomial_degree: int, default = 2
        Degree of polynomial features. For example, if an input sample is two dimensional
        and of the form [a, b], the polynomial features with degree = 2 are:
        [1, a, b, a^2, ab, b^2]. Ignored when ``polynomial_features`` is not True.


    low_variance_threshold: float or None, default = 0
        Remove features with a training-set variance lower than the provided
        threshold. The default is to keep all features with non-zero variance,
        i.e. remove the features that have the same value in all samples. If
        None, skip this treansformation step.


    remove_multicollinearity: bool, default = False
        When set to True, features with the inter-correlations higher than the defined
        threshold are removed. When two features are highly correlated with each other,
        the feature that is less correlated with the target variable is removed. Only
        considers numeric features.


    multicollinearity_threshold: float, default = 0.9
        Threshold for correlated features. Ignored when ``remove_multicollinearity``
        is not True.


    bin_numeric_features: list of str, default = None
        To convert numeric features into categorical, bin_numeric_features parameter can
        be used. It takes a list of strings with column names to be discretized. It does
        so by using 'sturges' rule to determine the number of clusters and then apply
        KMeans algorithm. Original values of the feature are then replaced by the
        cluster label.


    remove_outliers: bool, default = False
        When set to True, outliers from the training data are removed using an
        Isolation Forest.


    outliers_method: str, default = "iforest"
        Method with which to remove outliers. Possible values are:
            - 'iforest': Uses sklearn's IsolationForest.
            - 'ee': Uses sklearn's EllipticEnvelope.
            - 'lof': Uses sklearn's LocalOutlierFactor.


    outliers_threshold: float, default = 0.05
        The percentage outliers to be removed from the dataset. Ignored
        when ``remove_outliers=False``.


    transformation: bool, default = False
        When set to True, it applies the power transform to make data more Gaussian-like.
        Type of transformation is defined by the ``transformation_method`` parameter.


    transformation_method: str, default = 'yeo-johnson'
        Defines the method for transformation. By default, the transformation method is
        set to 'yeo-johnson'. The other available option for transformation is 'quantile'.
        Ignored when ``transformation`` is not True.


    normalize: bool, default = False
        When set to True, it transforms the features by scaling them to a given
        range. Type of scaling is defined by the ``normalize_method`` parameter.


    normalize_method: str, default = 'zscore'
        Defines the method for scaling. By default, normalize method is set to 'zscore'
        The standard zscore is calculated as z = (x - u) / s. Ignored when ``normalize``
        is not True. The other options are:

        - minmax: scales and translates each feature individually such that it is in
          the range of 0 - 1.
        - maxabs: scales and translates each feature individually such that the
          maximal absolute value of each feature will be 1.0. It does not
          shift/center the data, and thus does not destroy any sparsity.
        - robust: scales and translates each feature according to the Interquartile
          range. When the dataset contains outliers, robust scaler often gives
          better results.


    pca: bool, default = False
        When set to True, dimensionality reduction is applied to project the data into
        a lower dimensional space using the method defined in ``pca_method`` parameter.


    pca_method: str, default = 'linear'
        Method with which to apply PCA. Possible values are:
            - 'linear': Uses Singular Value  Decomposition.
            - kernel: Dimensionality reduction through the use of RBF kernel.
            - incremental: Similar to 'linear', but more efficient for large datasets.


    pca_components: int or float, default = 1.0
        Number of components to keep. If >1, it selects that number of
        components. If <= 1, it selects that fraction of components from
        the original features. The value must be smaller than the number
        of original features. This parameter is ignored when `pca=False`.


    custom_pipeline: (str, transformer), list of (str, transformer) or dict, default = None
        Addidiotnal custom transformers. If passed, they are applied to the
        pipeline last, after all the build-in transformers.


    n_jobs: int, default = -1
        The number of jobs to run in parallel (for functions that supports parallel
        processing) -1 means using all processors. To run all functions on single
        processor set n_jobs to None.


    use_gpu: bool or str, default = False
        When set to True, it will use GPU for training with algorithms that support it,
        and fall back to CPU if they are unavailable. When set to 'force', it will only
        use GPU-enabled algorithms and raise exceptions when they are unavailable. When
        False, all algorithms are trained using CPU only.

        GPU enabled algorithms:

        - None at this moment.


    html: bool, default = True
        When set to False, prevents runtime display of monitor. This must be set to False
        when the environment does not support IPython. For example, command line terminal,
        Databricks Notebook, Spyder and other similar IDEs.


    session_id: int, default = None
        Controls the randomness of experiment. It is equivalent to 'random_state' in
        scikit-learn. When None, a pseudo random number is generated. This can be used
        for later reproducibility of the entire experiment.


    system_log: bool or logging.Logger, default = True
        Whether to save the system logging file (as logs.log). If the input
        already is a logger object, that one is used instead.


    log_experiment: bool, default = False
        When set to True, all metrics and parameters are logged on the ``MLFlow`` server.


    experiment_name: str, default = None
        Name of the experiment for logging. Ignored when ``log_experiment`` is not True.

    experiment_custom_tags: dict, default = None
        Dictionary of tag_name: String -> value: (String, but will be string-ified 
        if not) passed to the mlflow.set_tags to add new custom tags for the experiment.


    log_plots: bool or list, default = False
        When set to True, certain plots are logged automatically in the ``MLFlow`` server.
        To change the type of plots to be logged, pass a list containing plot IDs. Refer
        to documentation of ``plot_model``. Ignored when ``log_experiment`` is not True.


    log_profile: bool, default = False
        When set to True, data profile is logged on the ``MLflow`` server as a html file.
        Ignored when ``log_experiment`` is not True.


    log_data: bool, default = False
        When set to True, dataset is logged on the ``MLflow`` server as a csv file.
        Ignored when ``log_experiment`` is not True.


    silent: bool, default = False
        Controls the confirmation input of data types when ``setup`` is executed. When
        executing in completely automated mode or on a remote kernel, this must be True.


    verbose: bool, default = True
        When set to False, Information grid is not printed.


    memory: str, bool or Memory, default=True
        Used to cache the fitted transformers of the pipeline.
            If False: No caching is performed.
            If True: A default temp directory is used.
            If str: Path to the caching directory.


    profile: bool, default = False
        When set to True, an interactive EDA report is displayed. 


    profile_kwargs: dict, default = {} (empty dict)
        Dictionary of arguments passed to the ProfileReport method used
        to create the EDA report. Ignored if ``profile`` is False.


    Returns:
        Global variables that can be changed using the ``set_config`` function.
    
    """

    exp = _EXPERIMENT_CLASS()
    set_current_experiment(exp)
    return exp.setup(
        data=data,
        ordinal_features=ordinal_features,
        numeric_features=numeric_features,
        categorical_features=categorical_features,
        date_features=date_features,
        text_features=text_features,
        ignore_features=ignore_features,
        keep_features=keep_features,
        preprocess=preprocess,
        imputation_type=imputation_type,
        numeric_imputation=numeric_imputation,
        categorical_imputation=categorical_imputation,
        text_features_method=text_features_method,
        max_encoding_ohe=max_encoding_ohe,
        encoding_method=encoding_method,
        polynomial_features=polynomial_features,
        polynomial_degree=polynomial_degree,
        low_variance_threshold=low_variance_threshold,
        remove_multicollinearity=remove_multicollinearity,
        multicollinearity_threshold=multicollinearity_threshold,
        bin_numeric_features=bin_numeric_features,
        remove_outliers=remove_outliers,
        outliers_method=outliers_method,
        outliers_threshold=outliers_threshold,
        transformation=transformation,
        transformation_method=transformation_method,
        normalize=normalize,
        normalize_method=normalize_method,
        pca=pca,
        pca_method=pca_method,
        pca_components=pca_components,
        custom_pipeline=custom_pipeline,
        n_jobs=n_jobs,
        use_gpu=use_gpu,
        html=html,
        session_id=session_id,
        system_log=system_log,
        log_experiment=log_experiment,
        experiment_name=experiment_name,
        experiment_custom_tags=experiment_custom_tags,
        log_plots=log_plots,
        log_profile=log_profile,
        log_data=log_data,
        silent=silent,
        verbose=verbose,
        memory=memory,
        profile=profile,
        profile_kwargs=profile_kwargs,
    )


@check_if_global_is_not_none(globals(), _CURRENT_EXPERIMENT_DECORATOR_DICT)
def create_model(
    model: Union[str, Any],
    num_clusters: int = 4,
    ground_truth: Optional[str] = None,
    round: int = 4,
    fit_kwargs: Optional[dict] = None,
    verbose: bool = True,
<<<<<<< HEAD
    **kwargs,
=======
    experiment_custom_tags: Optional[Dict[str, Any]] = None,
    **kwargs
>>>>>>> 2bbb5e4d
):

    """
    This function trains and evaluates the performance of a given model.
    Metrics evaluated can be accessed using the ``get_metrics`` function. 
    Custom metrics can be added or removed using the ``add_metric`` and 
    ``remove_metric`` function. All the available models can be accessed 
    using the ``models`` function.
    
  
    Example
    -------
    >>> from pycaret.datasets import get_data
    >>> jewellery = get_data('jewellery')
    >>> from pycaret.clustering import *
    >>> exp_name = setup(data = jewellery)
    >>> kmeans = create_model('kmeans')


    model: str or scikit-learn compatible object
        ID of an model available in the model library or pass an untrained 
        model object consistent with scikit-learn API. Models available  
        in the model library (ID - Name):

        * 'kmeans' - K-Means Clustering
        * 'ap' - Affinity Propagation
        * 'meanshift' - Mean shift Clustering
        * 'sc' - Spectral Clustering
        * 'hclust' - Agglomerative Clustering
        * 'dbscan' - Density-Based Spatial Clustering
        * 'optics' - OPTICS Clustering                               
        * 'birch' - Birch Clustering                                 
        * 'kmodes' - K-Modes Clustering                              


    num_clusters: int, default = 4
        The number of clusters to form.


    ground_truth: str, default = None
        ground_truth to be provided to evaluate metrics that require true labels.
        When None, such metrics are returned as 0.0. All metrics evaluated can 
        be accessed using ``get_metrics`` function.


    round: int, default = 4
        Number of decimal places the metrics in the score grid will be rounded to. 


    fit_kwargs: dict, default = {} (empty dict)
        Dictionary of arguments passed to the fit method of the model.


    verbose: bool, default = True
        Status update is not printed when verbose is set to False.

    experiment_custom_tags: dict, default = None
        Dictionary of tag_name: String -> value: (String, but will be string-ified 
        if not) passed to the mlflow.set_tags to add new custom tags for the experiment.


    **kwargs: 
        Additional keyword arguments to pass to the estimator.


    Returns:
        Trained Model


    Warnings
    --------
    - ``num_clusters`` param not required for Affinity Propagation ('ap'), 
      Mean shift ('meanshift'), Density-Based Spatial Clustering ('dbscan')
      and OPTICS Clustering ('optics'). 
      
    - When fit doesn't converge in Affinity Propagation ('ap') model, all 
      datapoints are labelled as -1.
      
    - Noisy samples are given the label -1, when using Density-Based Spatial 
      ('dbscan') or OPTICS Clustering ('optics'). 
      
    - OPTICS ('optics') clustering may take longer training times on large 
      datasets.
    
       
    """

    return _CURRENT_EXPERIMENT.create_model(
        estimator=model,
        num_clusters=num_clusters,
        ground_truth=ground_truth,
        round=round,
        fit_kwargs=fit_kwargs,
        verbose=verbose,
        experiment_custom_tags=experiment_custom_tags,
        **kwargs,
    )


@check_if_global_is_not_none(globals(), _CURRENT_EXPERIMENT_DECORATOR_DICT)
def assign_model(
    model, transformation: bool = False, verbose: bool = True
) -> pd.DataFrame:

    """
    This function assigns cluster labels to the dataset for a given model. 
    

    Example
    -------
    >>> from pycaret.datasets import get_data
    >>> jewellery = get_data('jewellery')
    >>> from pycaret.clustering import *
    >>> exp_name = setup(data = jewellery)
    >>> kmeans = create_model('kmeans')
    >>> kmeans_df = assign_model(kmeans)



    model: scikit-learn compatible object
        Trained model object
    

    transformation: bool, default = False
        Whether to apply cluster labels on the transformed dataset. 
    
    
    verbose: bool, default = True
        Status update is not printed when verbose is set to False.


    Returns:
        pandas.DataFrame
  
    """

    return _CURRENT_EXPERIMENT.assign_model(
        model, transformation=transformation, verbose=verbose
    )


@check_if_global_is_not_none(globals(), _CURRENT_EXPERIMENT_DECORATOR_DICT)
def plot_model(
    model,
    plot: str = "cluster",
    feature: Optional[str] = None,
    label: bool = False,
    scale: float = 1,
    save: bool = False,
    display_format: Optional[str] = None,
):

    """
    This function analyzes the performance of a trained model.


    Example
    -------
    >>> from pycaret.datasets import get_data
    >>> jewellery = get_data('jewellery')
    >>> from pycaret.clustering import *
    >>> exp_name = setup(data = jewellery)
    >>> kmeans = create_model('kmeans')
    >>> plot_model(kmeans, plot = 'cluster')


    model: scikit-learn compatible object
        Trained Model Object

    
    plot: str, default = 'cluster'
        List of available plots (ID - Name):

        * 'cluster' - Cluster PCA Plot (2d)
        * 'tsne' - Cluster t-SNE (3d)
        * 'elbow' - Elbow Plot 
        * 'silhouette' - Silhouette Plot
        * 'distance' - Distance Plot
        * 'distribution' - Distribution Plot
    
    
    feature: str, default = None
        Feature to be evaluated when plot = 'distribution'. When ``plot`` type is 
        'cluster' or 'tsne' feature column is used as a hoverover tooltip and/or 
        label when the ``label`` param is set to True. When the ``plot`` type is 
        'cluster' or 'tsne' and feature is None, first column of the dataset is
        used.
    

    label: bool, default = False
        Name of column to be used as data labels. Ignored when ``plot`` is not 
        'cluster' or 'tsne'. 


    scale: float, default = 1
        The resolution scale of the figure.


    save: bool, default = False
        When set to True, plot is saved in the current working directory.


    display_format: str, default = None
        To display plots in Streamlit (https://www.streamlit.io/), set this to 'streamlit'.
        Currently, not all plots are supported.


    Returns:
        None

    """
    return _CURRENT_EXPERIMENT.plot_model(
        model,
        plot=plot,
        feature_name=feature,
        label=label,
        scale=scale,
        save=save,
        display_format=display_format,
    )


@check_if_global_is_not_none(globals(), _CURRENT_EXPERIMENT_DECORATOR_DICT)
def evaluate_model(
    model, feature: Optional[str] = None, fit_kwargs: Optional[dict] = None,
):

    """
    This function displays a user interface for analyzing performance of a trained
    model. It calls the ``plot_model`` function internally. 
    
    Example
    --------
    >>> from pycaret.datasets import get_data
    >>> jewellery = get_data('jewellery')
    >>> from pycaret.clustering import *
    >>> exp_name = setup(data = jewellery)
    >>> kmeans = create_model('kmeans')
    >>> evaluate_model(kmeans)
    

    model: scikit-learn compatible object
        Trained model object


    feature: str, default = None
        Feature to be evaluated when plot = 'distribution'. When ``plot`` type is 
        'cluster' or 'tsne' feature column is used as a hoverover tooltip and/or 
        label when the ``label`` param is set to True. When the ``plot`` type is 
        'cluster' or 'tsne' and feature is None, first column of the dataset is
        used.


    fit_kwargs: dict, default = {} (empty dict)
        Dictionary of arguments passed to the fit method of the model.


    Returns:
        None


    Warnings
    --------
    -   This function only works in IPython enabled Notebook. 

    """

    return _CURRENT_EXPERIMENT.evaluate_model(
        estimator=model, feature_name=feature, fit_kwargs=fit_kwargs
    )


@check_if_global_is_not_none(globals(), _CURRENT_EXPERIMENT_DECORATOR_DICT)
def tune_model(
    model,
    supervised_target: str,
    supervised_type: Optional[str] = None,
    supervised_estimator: Union[str, Any] = "lr",
    optimize: Optional[str] = None,
    custom_grid: Optional[List[int]] = None,
    fold: int = 10,
    fit_kwargs: Optional[dict] = None,
    groups: Optional[Union[str, Any]] = None,
    round: int = 4,
    verbose: bool = True,
):

    """
    This function tunes the ``num_clusters`` parameter of a given model. 
    
    
    Example
    -------
    >>> from pycaret.datasets import get_data
    >>> juice = get_data('juice')
    >>> from pycaret.clustering import *
    >>> exp_name = setup(data = juice)
    >>> tuned_kmeans = tune_model(model = 'kmeans', supervised_target = 'Purchase') 


    model: str
        ID of an model available in the model library. Models that can be
        tuned in this function (ID - Model):
        
        * 'kmeans' - K-Means Clustering
        * 'sc' - Spectral Clustering
        * 'hclust' - Agglomerative Clustering                        
        * 'birch' - Birch Clustering                                 
        * 'kmodes' - K-Modes Clustering    
    

    supervised_target: str
        Name of the target column containing labels.


    supervised_type: str, default = None
        Type of task. 'classification' or 'regression'. Automatically inferred
        when None.
        

    supervised_estimator: str, default = None
        Classification (ID - Name):
            * 'lr' - Logistic Regression (Default)           
            * 'knn' - K Nearest Neighbour             
            * 'nb' - Naive Bayes                                 
            * 'dt' - Decision Tree Classifier                           
            * 'svm' - SVM - Linear Kernel             	            
            * 'rbfsvm' - SVM - Radial Kernel                            
            * 'gpc' - Gaussian Process Classifier                       
            * 'mlp' - Multi Level Perceptron                            
            * 'ridge' - Ridge Classifier                
            * 'rf' - Random Forest Classifier                           
            * 'qda' - Quadratic Discriminant Analysis                   
            * 'ada' - Ada Boost Classifier                             
            * 'gbc' - Gradient Boosting Classifier                              
            * 'lda' - Linear Discriminant Analysis                      
            * 'et' - Extra Trees Classifier                             
            * 'xgboost' - Extreme Gradient Boosting                     
            * 'lightgbm' - Light Gradient Boosting                       
            * 'catboost' - CatBoost Classifier             
        
        Regression (ID - Name):
            * 'lr' - Linear Regression (Default)                                
            * 'lasso' - Lasso Regression              
            * 'ridge' - Ridge Regression              
            * 'en' - Elastic Net                   
            * 'lar' - Least Angle Regression                
            * 'llar' - Lasso Least Angle Regression                     
            * 'omp' - Orthogonal Matching Pursuit                        
            * 'br' - Bayesian Ridge                                   
            * 'ard' - Automatic Relevance Determ.                     
            * 'par' - Passive Aggressive Regressor                      
            * 'ransac' - Random Sample Consensus              
            * 'tr' - TheilSen Regressor                               
            * 'huber' - Huber Regressor                                              
            * 'kr' - Kernel Ridge                                                       
            * 'svm' - Support Vector Machine                                   
            * 'knn' - K Neighbors Regressor                                    
            * 'dt' - Decision Tree                                                     
            * 'rf' - Random Forest                                                     
            * 'et' - Extra Trees Regressor                                     
            * 'ada' - AdaBoost Regressor                                               
            * 'gbr' - Gradient Boosting                                            
            * 'mlp' - Multi Level Perceptron                                  
            * 'xgboost' - Extreme Gradient Boosting                                   
            * 'lightgbm' - Light Gradient Boosting                           
            * 'catboost' - CatBoost Regressor                       
            

    optimize: str, default = None
        For Classification tasks:
            Accuracy, AUC, Recall, Precision, F1, Kappa (default = 'Accuracy')
        
        For Regression tasks:
            MAE, MSE, RMSE, R2, RMSLE, MAPE (default = 'R2')
            

    custom_grid: list, default = None
        By default, a pre-defined number of clusters is iterated over to 
        optimize the supervised objective. To overwrite default iteration,
        pass a list of num_clusters to iterate over in custom_grid param.
    

    fold: int, default = 10
        Number of folds to be used in Kfold CV. Must be at least 2. 


    verbose: bool, default = True
        Status update is not printed when verbose is set to False.


    Returns:
        Trained Model with optimized ``num_clusters`` parameter.
    

    Warnings
    --------
    - Affinity Propagation, Mean shift, Density-Based Spatial Clustering
      and OPTICS Clustering cannot be used in this function since they donot 
      support the ``num_clusters`` param.

          
    """
    return _CURRENT_EXPERIMENT.tune_model(
        model=model,
        supervised_target=supervised_target,
        supervised_type=supervised_type,
        supervised_estimator=supervised_estimator,
        optimize=optimize,
        custom_grid=custom_grid,
        fold=fold,
        fit_kwargs=fit_kwargs,
        groups=groups,
        round=round,
        verbose=verbose,
    )


# not using check_if_global_is_not_none on purpose
def predict_model(model, data: pd.DataFrame) -> pd.DataFrame:

    """
    This function generates cluster labels using a trained model.
    
    Example
    -------
    >>> from pycaret.datasets import get_data
    >>> jewellery = get_data('jewellery')
    >>> from pycaret.clustering import *
    >>> exp_name = setup(data = jewellery)
    >>> kmeans = create_model('kmeans')
    >>> kmeans_predictions = predict_model(model = kmeans, data = unseen_data)
        

    model: scikit-learn compatible object
        Trained Model Object.
    

    data : pandas.DataFrame
        Shape (n_samples, n_features) where n_samples is the number of samples and 
        n_features is the number of features.


    Returns:
        pandas.DataFrame


    Warnings
    --------
    - Models that do not support 'predict' method cannot be used in the ``predict_model``.

    - The behavior of the predict_model is changed in version 2.1 without backward compatibility.
      As such, the pipelines trained using the version (<= 2.0), may not work for inference 
      with version >= 2.1. You can either retrain your models with a newer version or downgrade
      the version for inference.
    

    """

    experiment = _CURRENT_EXPERIMENT
    if experiment is None:
        experiment = _EXPERIMENT_CLASS()

    return experiment.predict_model(estimator=model, data=data,)


@check_if_global_is_not_none(globals(), _CURRENT_EXPERIMENT_DECORATOR_DICT)
def deploy_model(
    model, model_name: str, authentication: dict, platform: str = "aws",
):
    """
    This function deploys the transformation pipeline and trained model on cloud.


    Example
    -------
    >>> from pycaret.datasets import get_data
    >>> jewellery = get_data('jewellery')
    >>> from pycaret.clustering import *
    >>> exp_name = setup(data = jewellery)
    >>> kmeans = create_model('kmeans')
    >>> # sets appropriate credentials for the platform as environment variables
    >>> import os
    >>> os.environ["AWS_ACCESS_KEY_ID"] = str("foo")
    >>> os.environ["AWS_SECRET_ACCESS_KEY"] = str("bar")
    >>> deploy_model(model = kmeans, model_name = 'kmeans-for-deployment', platform = 'aws', authentication = {'bucket' : 'S3-bucket-name'})


    Amazon Web Service (AWS) users:
        To deploy a model on AWS S3 ('aws'), the credentials have to be passed. The easiest way is to use environment
        variables in your local environment. Following information from the IAM portal of amazon console account
        are required:

        - AWS Access Key ID
        - AWS Secret Key Access

        More info: https://boto3.amazonaws.com/v1/documentation/api/latest/guide/credentials.html#environment-variables


    Google Cloud Platform (GCP) users:
        To deploy a model on Google Cloud Platform ('gcp'), project must be created
        using command line or GCP console. Once project is created, you must create
        a service account and download the service account key as a JSON file to set
        environment variables in your local environment.

        More info: https://cloud.google.com/docs/authentication/production


    Microsoft Azure (Azure) users:
        To deploy a model on Microsoft Azure ('azure'), environment variables for connection
        string must be set in your local environment. Go to settings of storage account on
        Azure portal to access the connection string required.

        - AZURE_STORAGE_CONNECTION_STRING (required as environment variable)

        More info: https://docs.microsoft.com/en-us/azure/storage/blobs/storage-quickstart-blobs-python?toc=%2Fpython%2Fazure%2FTOC.json


    model: scikit-learn compatible object
        Trained model object


    model_name: str
        Name of model.


    authentication: dict
        Dictionary of applicable authentication tokens.

        When platform = 'aws':
        {'bucket' : 'S3-bucket-name', 'path': (optional) folder name under the bucket}

        When platform = 'gcp':
        {'project': 'gcp-project-name', 'bucket' : 'gcp-bucket-name'}

        When platform = 'azure':
        {'container': 'azure-container-name'}


    platform: str, default = 'aws'
        Name of the platform. Currently supported platforms: 'aws', 'gcp' and 'azure'.


    Returns:
        None

    """

    return _CURRENT_EXPERIMENT.deploy_model(
        model=model,
        model_name=model_name,
        authentication=authentication,
        platform=platform,
    )


@check_if_global_is_not_none(globals(), _CURRENT_EXPERIMENT_DECORATOR_DICT)
def save_model(
    model, model_name: str, model_only: bool = False, verbose: bool = True, **kwargs
):

    """
    This function saves the transformation pipeline and trained model object 
    into the current working directory as a pickle file for later use. 
    

    Example
    -------
    >>> from pycaret.datasets import get_data
    >>> jewellery = get_data('jewellery')
    >>> from pycaret.clustering import *
    >>> exp_name = setup(data = jewellery)
    >>> kmeans = create_model('kmeans')
    >>> save_model(lr, 'saved_kmeans_model')
    

    model: scikit-learn compatible object
        Trained model object
    

    model_name: str
        Name of the model.
    

    model_only: bool, default = False
        When set to True, only trained model object is saved instead of the 
        entire pipeline.


    verbose: bool, default = True
        Success message is not printed when verbose is set to False.


    **kwargs: 
        Additional keyword arguments to pass to joblib.dump().


    Returns:
        Tuple of the model object and the filename.

    """

    return _CURRENT_EXPERIMENT.save_model(
        model=model,
        model_name=model_name,
        model_only=model_only,
        verbose=verbose,
        **kwargs,
    )


# not using check_if_global_is_not_none on purpose
def load_model(
    model_name,
    platform: Optional[str] = None,
    authentication: Optional[Dict[str, str]] = None,
    verbose: bool = True,
):

    """
    This function loads a previously saved pipeline.
    

    Example
    -------
    >>> from pycaret.clustering import load_model
    >>> saved_kmeans = load_model('saved_kmeans_model')
    

    model_name: str
        Name of the model.
      

    platform: str, default = None
        Name of the cloud platform. Currently supported platforms: 
        'aws', 'gcp' and 'azure'.
    

    authentication: dict, default = None
        dictionary of applicable authentication tokens.

        when platform = 'aws':
        {'bucket' : 'Name of Bucket on S3', 'path': (optional) folder name under the bucket}

        when platform = 'gcp':
        {'project': 'gcp-project-name', 'bucket' : 'gcp-bucket-name'}

        when platform = 'azure':
        {'container': 'azure-container-name'}
    

    verbose: bool, default = True
        Success message is not printed when verbose is set to False.


    Returns:
        Trained Model

    """

    experiment = _CURRENT_EXPERIMENT
    if experiment is None:
        experiment = _EXPERIMENT_CLASS()

    return experiment.load_model(
        model_name=model_name,
        platform=platform,
        authentication=authentication,
        verbose=verbose,
    )


@check_if_global_is_not_none(globals(), _CURRENT_EXPERIMENT_DECORATOR_DICT)
def pull(pop: bool = False) -> pd.DataFrame:
    """
    Returns last printed score grid. Use ``pull`` function after
    any training function to store the score grid in pandas.DataFrame.


    pop: bool, default = False
        If True, will pop (remove) the returned dataframe from the
        display container.

    Returns:
        pandas.DataFrame
        

    """
    return _CURRENT_EXPERIMENT.pull(pop=pop)


@check_if_global_is_not_none(globals(), _CURRENT_EXPERIMENT_DECORATOR_DICT)
def models(internal: bool = False, raise_errors: bool = True) -> pd.DataFrame:

    """
    Returns table of models available in the model library.


    Example
    -------
    >>> from pycaret.datasets import get_data
    >>> jewellery = get_data('jewellery')
    >>> from pycaret.clustering import *
    >>> exp_name = setup(data = jewellery)
    >>> all_models = models()


    internal: bool, default = False
        If True, will return extra columns and rows used internally.


    raise_errors: bool, default = True
        If False, will suppress all exceptions, ignoring models
        that couldn't be created.


    Returns:
        pandas.DataFrame

    """

    return _CURRENT_EXPERIMENT.models(internal=internal, raise_errors=raise_errors)


@check_if_global_is_not_none(globals(), _CURRENT_EXPERIMENT_DECORATOR_DICT)
def get_metrics(
    reset: bool = False, include_custom: bool = True, raise_errors: bool = True,
) -> pd.DataFrame:

    """
    Returns table of metrics available.


    Example
    -------
    >>> from pycaret.datasets import get_data
    >>> jewellery = get_data('jewellery')
    >>> from pycaret.clustering import *
    >>> exp_name = setup(data = jewellery)
    >>> all_metrics = get_metrics()


    reset: bool, default = False
        If True, will reset all changes made using add_metric() and get_metric().


    include_custom: bool, default = True
        Whether to include user added (custom) metrics or not.


    raise_errors: bool, default = True
        If False, will suppress all exceptions, ignoring models
        that couldn't be created.


    Returns:
        pandas.DataFrame

    """

    return _CURRENT_EXPERIMENT.get_metrics(
        reset=reset, include_custom=include_custom, raise_errors=raise_errors,
    )


@check_if_global_is_not_none(globals(), _CURRENT_EXPERIMENT_DECORATOR_DICT)
def add_metric(
    id: str,
    name: str,
    score_func: type,
    target: str = "pred",
    greater_is_better: bool = True,
    multiclass: bool = True,
    **kwargs,
) -> pd.Series:
    """
    Adds a custom metric to be used in all functions.


    id: str
        Unique id for the metric.


    name: str
        Display name of the metric.


    score_func: type
        Score function (or loss function) with signature ``score_func(y, y_pred, **kwargs)``.


    target: str, default = 'pred'
        The target of the score function.

        - 'pred' for the prediction table
        - 'pred_proba' for pred_proba
        - 'threshold' for decision_function or predict_proba


    greater_is_better: bool, default = True
        Whether score_func is a score function (default), meaning high is good,
        or a loss function, meaning low is good. In the latter case, the
        scorer object will sign-flip the outcome of the score_func.


    multiclass: bool, default = True
        Whether the metric supports multiclass problems.


    **kwargs:
        Arguments to be passed to score function.

    Returns:
        pandas.Series

    """

    return _CURRENT_EXPERIMENT.add_metric(
        id=id,
        name=name,
        score_func=score_func,
        target=target,
        greater_is_better=greater_is_better,
        multiclass=multiclass,
        **kwargs,
    )


@check_if_global_is_not_none(globals(), _CURRENT_EXPERIMENT_DECORATOR_DICT)
def remove_metric(name_or_id: str):
    """
    Removes a metric used for evaluation.


    Example
    -------
    >>> from pycaret.datasets import get_data
    >>> jewellery = get_data('jewellery')
    >>> from pycaret.clustering import *
    >>> exp_name = setup(data = jewellery)
    >>> remove_metric('cs')


    name_or_id: str
        Display name or ID of the metric.


    Returns:
        None

    """
    return _CURRENT_EXPERIMENT.remove_metric(name_or_id=name_or_id)


@check_if_global_is_not_none(globals(), _CURRENT_EXPERIMENT_DECORATOR_DICT)
def get_logs(experiment_name: Optional[str] = None, save: bool = False) -> pd.DataFrame:

    """
    Returns a table of experiment logs. Only works when ``log_experiment``
    is True when initializing the ``setup`` function.


    Example
    -------
    >>> from pycaret.datasets import get_data
    >>> jewellery = get_data('jewellery')
    >>> from pycaret.clustering import *
    >>> exp_name = setup(data = jewellery,  log_experiment = True) 
    >>> kmeans = create_model('kmeans')
    >>> exp_logs = get_logs()


    experiment_name: str, default = None
        When None current active run is used.


    save: bool, default = False
        When set to True, csv file is saved in current working directory.


    Returns:
        pandas.DataFrame

    """

    return _CURRENT_EXPERIMENT.get_logs(experiment_name=experiment_name, save=save)


@check_if_global_is_not_none(globals(), _CURRENT_EXPERIMENT_DECORATOR_DICT)
def get_config(variable: str):

    """
    This function retrieves the global variables created when initializing the 
    ``setup`` function. Following variables are accessible:

    - dataset: Transformed dataset
    - train: Transformed training set
    - test: Transformed test set
    - X: Transformed feature set
    - y: Transformed target column
    - X_train, X_test, y_train, y_test: Subsets of the train and test sets.
    - seed: random state set through session_id
    - pipeline: Transformation pipeline configured through setup
    - n_jobs_param: n_jobs parameter used in model training
    - html_param: html_param configured through setup
    - master_model_container: model storage container
    - display_container: results display container
    - exp_name_log: Name of experiment set through setup
    - logging_param: log_experiment param set through setup
    - log_plots_param: log_plots param set through setup
    - USI: Unique session ID parameter set through setup
    - gpu_param: use_gpu param configured through setup


    Example
    -------
    >>> from pycaret.datasets import get_data
    >>> jewellery = get_data('jewellery')
    >>> from pycaret.clustering import *
    >>> exp_name = setup(data = jewellery)
    >>> X = get_config('X') 


    Returns:
        Global variable
    

    """

    return _CURRENT_EXPERIMENT.get_config(variable=variable)


@check_if_global_is_not_none(globals(), _CURRENT_EXPERIMENT_DECORATOR_DICT)
def set_config(variable: str, value):

    """
    This function resets the global variables. Following variables are 
    accessible:

    - X: Transformed dataset (X)
    - data_before_preprocess: data before preprocessing
    - seed: random state set through session_id
    - prep_pipe: Transformation pipeline configured through setup
    - n_jobs_param: n_jobs parameter used in model training
    - html_param: html_param configured through setup
    - master_model_container: model storage container
    - display_container: results display container
    - exp_name_log: Name of experiment set through setup
    - logging_param: log_experiment param set through setup
    - log_plots_param: log_plots param set through setup
    - USI: Unique session ID parameter set through setup
    - gpu_param: use_gpu param configured through setup


    Example
    -------
    >>> from pycaret.datasets import get_data
    >>> jewellery = get_data('jewellery')
    >>> from pycaret.clustering import *
    >>> exp_name = setup(data = jewellery)
    >>> set_config('seed', 123) 


    Returns:
        None

    """

    return _CURRENT_EXPERIMENT.set_config(variable=variable, value=value)


@check_if_global_is_not_none(globals(), _CURRENT_EXPERIMENT_DECORATOR_DICT)
def save_config(file_name: str):

    """
    This function save all global variables to a pickle file, allowing to
    later resume without rerunning the ``setup``.


    Example
    -------
    >>> from pycaret.datasets import get_data
    >>> jewellery = get_data('jewellery')
    >>> from pycaret.clustering import *
    >>> exp_name = setup(data = jewellery)
    >>> save_config('myvars.pkl') 


    Returns:
        None        

    """

    return _CURRENT_EXPERIMENT.save_config(file_name=file_name)


@check_if_global_is_not_none(globals(), _CURRENT_EXPERIMENT_DECORATOR_DICT)
def load_config(file_name: str):

    """
    This function loads global variables from a pickle file into Python
    environment.


    Example
    -------
    >>> from pycaret.clustering import load_config
    >>> load_config('myvars.pkl') 
    

    Returns:
        Global variables

    """

    return _CURRENT_EXPERIMENT.load_config(file_name=file_name)


def get_clusters(
    data,
    model: Union[str, Any] = "kmeans",
    num_clusters: int = 4,
    ground_truth: Optional[str] = None,
    round: int = 4,
    fit_kwargs: Optional[dict] = None,
    preprocess: bool = True,
    imputation_type: str = "simple",
    iterative_imputation_iters: int = 5,
    categorical_features: Optional[List[str]] = None,
    categorical_imputation: str = "mode",
    categorical_iterative_imputer: Union[str, Any] = "lightgbm",
    ordinal_features: Optional[Dict[str, list]] = None,
    high_cardinality_features: Optional[List[str]] = None,
    high_cardinality_method: str = "frequency",
    numeric_features: Optional[List[str]] = None,
    numeric_imputation: str = "mean",  # method 'zero' added in pycaret==2.1
    numeric_iterative_imputer: Union[str, Any] = "lightgbm",
    date_features: Optional[List[str]] = None,
    ignore_features: Optional[List[str]] = None,
    normalize: bool = False,
    normalize_method: str = "zscore",
    transformation: bool = False,
    transformation_method: str = "yeo-johnson",
    handle_unknown_categorical: bool = True,
    unknown_categorical_method: str = "least_frequent",
    pca: bool = False,
    pca_method: str = "linear",
    pca_components: Union[int, float] = 1.0,
    low_variance_threshold: float = 0,
    combine_rare_levels: bool = False,
    rare_level_threshold: float = 0.10,
    bin_numeric_features: Optional[List[str]] = None,
    remove_multicollinearity: bool = False,
    multicollinearity_threshold: float = 0.9,
    remove_perfect_collinearity: bool = False,
    group_features: Optional[List[str]] = None,
    group_names: Optional[List[str]] = None,
    n_jobs: Optional[int] = -1,
    session_id: Optional[int] = None,
    system_log: Union[bool, logging.Logger] = True,
    log_experiment: bool = False,
    experiment_name: Optional[str] = None,
    log_plots: Union[bool, list] = False,
    log_profile: bool = False,
    log_data: bool = False,
    profile: bool = False,
    **kwargs,
) -> pd.DataFrame:

    """
    Callable from any external environment without requiring setup initialization.
    """
    exp = _EXPERIMENT_CLASS()
    exp.setup(
        data=data,
        preprocess=preprocess,
        imputation_type=imputation_type,
        iterative_imputation_iters=iterative_imputation_iters,
        categorical_features=categorical_features,
        categorical_imputation=categorical_imputation,
        categorical_iterative_imputer=categorical_iterative_imputer,
        ordinal_features=ordinal_features,
        high_cardinality_features=high_cardinality_features,
        high_cardinality_method=high_cardinality_method,
        numeric_features=numeric_features,
        numeric_imputation=numeric_imputation,
        numeric_iterative_imputer=numeric_iterative_imputer,
        date_features=date_features,
        ignore_features=ignore_features,
        normalize=normalize,
        normalize_method=normalize_method,
        transformation=transformation,
        transformation_method=transformation_method,
        handle_unknown_categorical=handle_unknown_categorical,
        unknown_categorical_method=unknown_categorical_method,
        pca=pca,
        pca_method=pca_method,
        pca_components=pca_components,
        low_variance_threshold=low_variance_threshold,
        combine_rare_levels=combine_rare_levels,
        rare_level_threshold=rare_level_threshold,
        bin_numeric_features=bin_numeric_features,
        remove_multicollinearity=remove_multicollinearity,
        multicollinearity_threshold=multicollinearity_threshold,
        remove_perfect_collinearity=remove_perfect_collinearity,
        group_features=group_features,
        group_names=group_names,
        n_jobs=n_jobs,
        html=False,
        session_id=session_id,
        system_log=system_log,
        log_experiment=log_experiment,
        experiment_name=experiment_name,
        log_plots=log_plots,
        log_profile=log_profile,
        log_data=log_data,
        silent=True,
        verbose=False,
        profile=profile,
    )

    c = exp.create_model(
        model=model,
        num_clusters=num_clusters,
        ground_truth=ground_truth,
        round=round,
        fit_kwargs=fit_kwargs,
        verbose=False,
        **kwargs,
    )
    return exp.assign_model(c, verbose=False)


def set_current_experiment(experiment: ClusteringExperiment):
    global _CURRENT_EXPERIMENT

    if not isinstance(experiment, ClusteringExperiment):
        raise TypeError(
            f"experiment must be a PyCaret ClusteringExperiment object, got {type(experiment)}."
        )
    _CURRENT_EXPERIMENT = experiment<|MERGE_RESOLUTION|>--- conflicted
+++ resolved
@@ -333,8 +333,9 @@
     experiment_name: str, default = None
         Name of the experiment for logging. Ignored when ``log_experiment`` is not True.
 
+
     experiment_custom_tags: dict, default = None
-        Dictionary of tag_name: String -> value: (String, but will be string-ified 
+        Dictionary of tag_name: String -> value: (String, but will be string-ified
         if not) passed to the mlflow.set_tags to add new custom tags for the experiment.
 
 
@@ -446,12 +447,8 @@
     round: int = 4,
     fit_kwargs: Optional[dict] = None,
     verbose: bool = True,
-<<<<<<< HEAD
+    experiment_custom_tags: Optional[Dict[str, Any]] = None,
     **kwargs,
-=======
-    experiment_custom_tags: Optional[Dict[str, Any]] = None,
-    **kwargs
->>>>>>> 2bbb5e4d
 ):
 
     """
@@ -508,8 +505,9 @@
     verbose: bool, default = True
         Status update is not printed when verbose is set to False.
 
+
     experiment_custom_tags: dict, default = None
-        Dictionary of tag_name: String -> value: (String, but will be string-ified 
+        Dictionary of tag_name: String -> value: (String, but will be string-ified
         if not) passed to the mlflow.set_tags to add new custom tags for the experiment.
 
 
