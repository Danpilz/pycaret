import os, sys

sys.path.insert(0, os.path.abspath(".."))

import pandas as pd
import pycaret.classification
import pycaret.datasets
from mlflow.tracking.client import MlflowClient
import uuid

@pytest.fixture(scope='module')
def juice_dataframe():
    # loading dataset
<<<<<<< HEAD
    data = pycaret.datasets.get_data("juice")
    assert isinstance(data, pd.DataFrame)
=======
    return pycaret.datasets.get_data("juice")

@pytest.fixture(scope='module')
def tracking_api():
    client = MlflowClient()
    return client

def test(juice_dataframe):

    assert isinstance(juice_dataframe, pd.core.frame.DataFrame)
>>>>>>> 2bbb5e4d

    # init setup
    clf1 = pycaret.classification.setup(
        juice_dataframe,
        target="Purchase",
        remove_multicollinearity=True,
        multicollinearity_threshold=0.95,
        log_experiment=True,
        silent=True,
        html=False,
        session_id=123,
        n_jobs=1,
    )

    # compare models
    top3 = pycaret.classification.compare_models(errors="raise", n_select=100)[:3]
    assert isinstance(top3, list)

    # tune model
    tuned_top3 = [pycaret.classification.tune_model(i, n_iter=3) for i in top3]
    assert isinstance(tuned_top3, list)

    pycaret.classification.tune_model(top3[0], n_iter=3, choose_better=True)

    # ensemble model
    bagged_top3 = [pycaret.classification.ensemble_model(i) for i in tuned_top3]
    assert isinstance(bagged_top3, list)

    # blend models
    blender = pycaret.classification.blend_models(top3)

    # stack models
    stacker = pycaret.classification.stack_models(estimator_list=top3)
    predict_holdout = pycaret.classification.predict_model(stacker)

    # plot model
    lr = pycaret.classification.create_model("lr")
    pycaret.classification.plot_model(lr, save=True, scale=5)

    # select best model
    best = pycaret.classification.automl(optimize="MCC")

    # hold out predictions
    predict_holdout = pycaret.classification.predict_model(best)
    assert isinstance(predict_holdout, pd.DataFrame)

    # predictions on new dataset
<<<<<<< HEAD
    predict_holdout = pycaret.classification.predict_model(best, data=data.drop("Purchase", axis=1))
    assert isinstance(predict_holdout, pd.DataFrame)
=======
    predict_holdout = pycaret.classification.predict_model(best, data=juice_dataframe)
    assert isinstance(predict_holdout, pd.core.frame.DataFrame)
>>>>>>> 2bbb5e4d

    # calibrate model
    calibrated_best = pycaret.classification.calibrate_model(best)

    # finalize model
    final_best = pycaret.classification.finalize_model(best)

    # save model
    pycaret.classification.save_model(best, "best_model_23122019")

    # load model
    saved_best = pycaret.classification.load_model("best_model_23122019")

    # returns table of models
    all_models = pycaret.classification.models()
    assert isinstance(all_models, pd.DataFrame)

    # get config
    X_train = pycaret.classification.get_config("X_train")
    X_test = pycaret.classification.get_config("X_test")
    y_train = pycaret.classification.get_config("y_train")
    y_test = pycaret.classification.get_config("y_test")
    assert isinstance(X_train, pd.DataFrame)
    assert isinstance(X_test, pd.DataFrame)
    assert isinstance(y_train, pd.Series)
    assert isinstance(y_test, pd.Series)

    # set config
    pycaret.classification.set_config("seed", 124)
    seed = pycaret.classification.get_config("seed")
    assert seed == 124

    assert 1 == 1


class TestClassificationExperimentCustomTags:
    def test_classification_setup_fails_with_experiment_custom_tags(self, juice_dataframe):
        with pytest.raises(TypeError):
            # init setup
            _ = pycaret.classification.setup(
                juice_dataframe,
                target="Purchase",
                remove_multicollinearity=True,
                multicollinearity_threshold=0.95,
                log_experiment=True,
                silent=True,
                html=False,
                session_id=123,
                n_jobs=1,
                experiment_name=uuid.uuid4().hex,
                experiment_custom_tags='custom_tag'
            )

    @pytest.mark.parametrize('custom_tag', [1, ('pytest', 'True'), True, 1000.0])
    def test_classification_setup_fails_with_experiment_custom_multiples_inputs(self, custom_tag):
        with pytest.raises(TypeError):
            # init setup
            _ = pycaret.classification.setup(
                pycaret.datasets.get_data("juice"),
                target="Purchase",
                remove_multicollinearity=True,
                multicollinearity_threshold=0.95,
                log_experiment=True,
                silent=True,
                html=False,
                session_id=123,
                n_jobs=1,
                experiment_name=uuid.uuid4().hex,
                experiment_custom_tags=custom_tag
            )

    def test_classification_compare_models_fails_with_experiment_custom_tags(self, juice_dataframe):
        with pytest.raises(TypeError):
            # init setup
            _ = pycaret.classification.setup(
                juice_dataframe,
                target="Purchase",
                remove_multicollinearity=True,
                multicollinearity_threshold=0.95,
                log_experiment=True,
                silent=True,
                html=False,
                session_id=123,
                n_jobs=1,
                experiment_name=uuid.uuid4().hex,
                experiment_custom_tags={'pytest' : 'awesome_framework'}
            )

            # compare models
            _ = pycaret.classification.compare_models(errors="raise", n_select=100, experiment_custom_tags='invalid_tag')[:3]

    def test_classification_finalize_models_fails_with_experiment_custom_tags(self, juice_dataframe):
        with pytest.raises(TypeError):
            # init setup
            _ = pycaret.classification.setup(
                juice_dataframe,
                target="Purchase",
                remove_multicollinearity=True,
                multicollinearity_threshold=0.95,
                log_experiment=True,
                silent=True,
                html=False,
                session_id=123,
                n_jobs=1,
                experiment_name=uuid.uuid4().hex,
                experiment_custom_tags={'pytest' : 'awesome_framework'}
            )


            # compare models
            _ = pycaret.classification.compare_models(errors="raise", n_select=100)[:3]

            # select best model
            best = pycaret.classification.automl(optimize="MCC")

            # finalize model
            _ = pycaret.classification.finalize_model(best, experiment_custom_tags='pytest')


    def test_classification_models_with_experiment_custom_tags(self, juice_dataframe, tracking_api):
        # init setup
        experiment_name = uuid.uuid4().hex
        _ = pycaret.classification.setup(
            juice_dataframe,
            target="Purchase",
            remove_multicollinearity=True,
            multicollinearity_threshold=0.95,
            log_experiment=True,
            silent=True,
            html=False,
            session_id=123,
            n_jobs=1,
            experiment_name=experiment_name,
        )

        # compare models
        _ = pycaret.classification.compare_models(errors="raise", n_select=100, experiment_custom_tags={'pytest' : 'testing'})[:3]
        #get experiment data
        experiment = [e for e in tracking_api.list_experiments() if e.name == experiment_name][0]
        experiment_id = experiment.experiment_id
        #get run's info
        experiment_run = tracking_api.list_run_infos(experiment_id)[0]
        #get run id
        run_id = experiment_run.run_id
        #get run data
        run_data = tracking_api.get_run(run_id)
        #assert that custom tag was inserted
        assert 'testing' == run_data.to_dictionary().get('data').get("tags").get("pytest")


if __name__ == "__main__":
    test()
    TestClassificationExperimentCustomTags()<|MERGE_RESOLUTION|>--- conflicted
+++ resolved
@@ -11,10 +11,6 @@
 @pytest.fixture(scope='module')
 def juice_dataframe():
     # loading dataset
-<<<<<<< HEAD
-    data = pycaret.datasets.get_data("juice")
-    assert isinstance(data, pd.DataFrame)
-=======
     return pycaret.datasets.get_data("juice")
 
 @pytest.fixture(scope='module')
@@ -25,7 +21,6 @@
 def test(juice_dataframe):
 
     assert isinstance(juice_dataframe, pd.core.frame.DataFrame)
->>>>>>> 2bbb5e4d
 
     # init setup
     clf1 = pycaret.classification.setup(
@@ -73,13 +68,8 @@
     assert isinstance(predict_holdout, pd.DataFrame)
 
     # predictions on new dataset
-<<<<<<< HEAD
-    predict_holdout = pycaret.classification.predict_model(best, data=data.drop("Purchase", axis=1))
+    predict_holdout = pycaret.classification.predict_model(best, data=data)
     assert isinstance(predict_holdout, pd.DataFrame)
-=======
-    predict_holdout = pycaret.classification.predict_model(best, data=juice_dataframe)
-    assert isinstance(predict_holdout, pd.core.frame.DataFrame)
->>>>>>> 2bbb5e4d
 
     # calibrate model
     calibrated_best = pycaret.classification.calibrate_model(best)
