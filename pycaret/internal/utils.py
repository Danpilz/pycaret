--- conflicted
+++ resolved
@@ -1,22 +1,14 @@
 # Module: internal.utils
 # Author: Moez Ali <moez.ali@queensu.ca> and Antoni Baum (Yard1) <antoni.baum@protonmail.com>
 # License: MIT
-<<<<<<< HEAD
-
-=======
 import inspect
 import os
->>>>>>> cdf1a5d5
 import numpy as np
 import pandas as pd
 import pandas.io.formats.style
 from pycaret.internal.validation import *
-<<<<<<< HEAD
-from typing import Any, List, Optional, Dict, Tuple, Union
-=======
 from typing import Any, Callable, List, Optional, Dict, Set, Tuple, Union
 from sklearn import clone
->>>>>>> cdf1a5d5
 from sklearn.model_selection import KFold, StratifiedKFold, BaseCrossValidator
 from sklearn.model_selection._split import _BaseKFold
 from enum import IntEnum, Enum
