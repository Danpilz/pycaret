import datetime
import gc
import os
import time
import traceback
import warnings
from collections import Iterable
from copy import deepcopy
from functools import partial
from typing import Any, Dict, List, Optional, Union
from unittest.mock import patch

import numpy as np  # type: ignore
import pandas as pd  # type ignore
import pandas.io.formats.style
from IPython.utils import io
from sklearn.base import clone  # type: ignore
from sklearn.compose import TransformedTargetRegressor  # type: ignore
from sklearn.pipeline import Pipeline

import pycaret.internal.patches.sklearn
import pycaret.internal.patches.yellowbrick
import pycaret.internal.persistence
import pycaret.internal.preprocess
from pycaret.internal.display import CommonDisplay
from pycaret.internal.distributions import (
    CategoricalDistribution,
    Distribution,
    UniformDistribution,
    get_base_distributions,
    get_CS_distributions,
    get_hyperopt_distributions,
    get_optuna_distributions,
    get_skopt_distributions,
    get_tune_distributions,
)
from pycaret.internal.logging import get_logger
from pycaret.internal.meta_estimators import (
    CustomProbabilityThresholdClassifier,
    PowerTransformedTargetRegressor,
    get_estimator_from_meta_estimator,
)
from pycaret.internal.pipeline import (
    estimator_pipeline,
    get_pipeline_estimator_label,
    get_pipeline_fit_kwargs,
)
from pycaret.internal.pycaret_experiment.tabular_experiment import _TabularExperiment
from pycaret.internal.pycaret_experiment.utils import MLUsecase, get_ml_task
from pycaret.internal.tunable import TunableMixin
from pycaret.internal.utils import (
    can_early_stop,
    color_df,
    get_label_encoder,
    id_or_display_name,
    nullcontext,
    to_df,
    true_warm_start,
)
from pycaret.internal.validation import is_fitted, is_sklearn_cv_generator
from pycaret.utils._dependencies import _check_soft_dependencies

warnings.filterwarnings("ignore")
LOGGER = get_logger()


class _SupervisedExperiment(_TabularExperiment):
    _create_app_predict_kwargs = {}

    def __init__(self) -> None:
        super().__init__()
        self.transform_target_param = False  # Default False for both class/reg
        self.variable_keys = self.variable_keys.union(
            {
                "X",
                "y",
                "X_train",
                "X_test",
                "y_train",
                "y_test",
                "target_param",
                "fold_shuffle_param",
                "stratify_param",
                "fold_generator",
                "fold_param",
                "fold_groups_param",
                "fold_groups_param_full",
            }
        )

    def _calculate_metrics(
        self,
        y_test,
        pred,
        pred_prob,
        weights: Optional[list] = None,
        **additional_kwargs,
    ) -> dict:
        """
        Calculate all metrics in _all_metrics.
        """
        from pycaret.internal.utils import calculate_metrics

        try:
            return calculate_metrics(
                metrics=self._all_metrics,
                y_test=y_test,
                pred=pred,
                pred_proba=pred_prob,
                weights=weights,
                **additional_kwargs,
            )
        except Exception:
            ml_usecase = get_ml_task(y_test)
            if ml_usecase == MLUsecase.CLASSIFICATION:
                metrics = (
                    pycaret.containers.metrics.classification.get_all_metric_containers(
                        self.variables, True
                    )
                )
            elif ml_usecase == MLUsecase.REGRESSION:
                metrics = (
                    pycaret.containers.metrics.regression.get_all_metric_containers(
                        self.variables, True
                    )
                )
            return calculate_metrics(
                metrics=metrics,  # type: ignore
                y_test=y_test,
                pred=pred,
                pred_proba=pred_prob,
                weights=weights,
                **additional_kwargs,
            )

    def _is_unsupervised(self) -> bool:
        return False

    def _choose_better(
        self,
        models_and_results: list,
        compare_dimension: str,
        fold: int,
        fit_kwargs: Optional[dict] = None,
        groups: Optional[Union[str, Any]] = None,
        display: Optional[CommonDisplay] = None,
    ):
        """
        When choose_better is set to True, optimize metric in scoregrid is
        compared with base model created using create_model so that the
        functions return the model with better score only. This will ensure
        model performance is at least equivalent to what is seen in compare_models
        """

        self.logger.info("choose_better activated")
        if display is not None:
            display.update_monitor(1, "Compiling Final Results")

        if not fit_kwargs:
            fit_kwargs = {}

        for i, x in enumerate(models_and_results):
            if not isinstance(x, tuple):
                models_and_results[i] = (x, None)
            elif isinstance(x[0], str):
                models_and_results[i] = (x[1], None)
            elif len(x) != 2:
                raise ValueError(f"{x} must have length 2 but has {len(x)}")

        metric = self._get_metric_by_name_or_id(compare_dimension)

        best_result = None
        best_model = None
        for model, result in models_and_results:
            if result is not None and is_fitted(model):
                try:
                    indices = self._get_return_train_score_indices_for_logging(
                        return_train_score=True
                    )
                    result = result.loc[indices][compare_dimension]
                except KeyError:
                    indices = self._get_return_train_score_indices_for_logging(
                        return_train_score=False
                    )
                    result = result.loc[indices][compare_dimension]
            else:
                self.logger.info(
                    "SubProcess create_model() called =================================="
                )
                model, _ = self.create_model(
                    model,
                    verbose=False,
                    system=False,
                    fold=fold,
                    fit_kwargs=fit_kwargs,
                    groups=groups,
                )
                self.logger.info(
                    "SubProcess create_model() end =================================="
                )
                result = self.pull(pop=True).loc[
                    self._get_return_train_score_indices_for_logging(
                        return_train_score=False
                    )
                ][compare_dimension]
            self.logger.info(f"{model} result for {compare_dimension} is {result}")
            if not metric.greater_is_better:
                result *= -1
            if best_result is None or best_result < result:
                msg = (
                    "Original model was better than the tuned model, hence it will be returned. "
                    "NOTE: The display metrics are for the tuned model (not the original one)."
                )
                print(msg)
                self.logger.info(msg)
                best_result = result
                best_model = model

        self.logger.info(f"{best_model} is best model")

        self.logger.info("choose_better completed")
        return best_model

    def _get_cv_n_folds(self, fold, X, y=None, groups=None):
        import pycaret.internal.utils

        return pycaret.internal.utils.get_cv_n_folds(
            fold, default=self.fold_generator, X=X, y=y, groups=groups
        )

    def _set_up_logging(
        self, runtime, log_data, log_profile, experiment_custom_tags=None
    ):
        # experiment custom tags
        if experiment_custom_tags is not None:
            if not isinstance(experiment_custom_tags, dict):
                raise TypeError(
                    "experiment_custom_tags parameter must be dict if not None"
                )

        # log into experiment
        self.experiment__.append(("Setup Config", self.display_container[0]))
        self.experiment__.append(("X_training Set", self.X_train))
        self.experiment__.append(("y_training Set", self.y_train))
        self.experiment__.append(("X_test Set", self.X_test))
        self.experiment__.append(("y_test Set", self.y_test))
        self.experiment__.append(("Transformation Pipeline", self.pipeline))

        if self.logging_param:
            self.logging_param.log_experiment(
                self,
                log_profile,
                log_data,
                experiment_custom_tags,
                runtime,
            )

    def compare_models(
        self,
        include: Optional[
            List[Union[str, Any]]
        ] = None,  # changed whitelist to include in pycaret==2.1
        exclude: Optional[
            List[str]
        ] = None,  # changed blacklist to exclude in pycaret==2.1
        fold: Optional[Union[int, Any]] = None,
        round: int = 4,
        cross_validation: bool = True,
        sort: str = "Accuracy",
        n_select: int = 1,
        budget_time: Optional[float] = None,  # added in pycaret==2.1.0
        turbo: bool = True,
        errors: str = "ignore",
        fit_kwargs: Optional[dict] = None,
        groups: Optional[Union[str, Any]] = None,
        experiment_custom_tags: Optional[Dict[str, Any]] = None,
        probability_threshold: Optional[float] = None,
        verbose: bool = True,
        display: Optional[CommonDisplay] = None,
    ) -> List[Any]:

        """
        This function train all the models available in the model library and scores them
        using Cross Validation. The output prints a score grid with Accuracy,
        AUC, Recall, Precision, F1, Kappa and MCC (averaged across folds).

        This function returns all of the models compared, sorted by the value of the selected metric.

        When turbo is set to True ('rbfsvm', 'gpc' and 'mlp') are excluded due to longer
        training time. By default turbo parameter is set to True.

        Example
        -------
        >>> from pycaret.datasets import get_data
        >>> juice = get_data('juice')
        >>> experiment_name = setup(data = juice,  target = 'Purchase')
        >>> best_model = compare_models()

        This will return the averaged score grid of all the models except 'rbfsvm', 'gpc'
        and 'mlp'. When turbo parameter is set to False, all models including 'rbfsvm', 'gpc'
        and 'mlp' are used but this may result in longer training time.

        >>> best_model = compare_models( exclude = [ 'knn', 'gbc' ] , turbo = False)

        This will return a comparison of all models except K Nearest Neighbour and
        Gradient Boosting Classifier.

        >>> best_model = compare_models( exclude = [ 'knn', 'gbc' ] , turbo = True)

        This will return comparison of all models except K Nearest Neighbour,
        Gradient Boosting Classifier, SVM (RBF), Gaussian Process Classifier and
        Multi Level Perceptron.


        >>> tuned_model = tune_model(create_model('lr'))
        >>> best_model = compare_models( include = [ 'lr', tuned_model ])

        This will compare a tuned Linear Regression model with an untuned one.

        Parameters
        ----------
        exclude: list of strings, default = None
            In order to omit certain models from the comparison model ID's can be passed as
            a list of strings in exclude param.

        include: list of strings or objects, default = None
            In order to run only certain models for the comparison, the model ID's can be
            passed as a list of strings in include param. The list can also include estimator
            objects to be compared.

        fold: integer or scikit-learn compatible CV generator, default = None
            Controls cross-validation. If None, will use the CV generator defined in setup().
            If integer, will use KFold CV with that many folds.
            When cross_validation is False, this parameter is ignored.

        round: integer, default = 4
            Number of decimal places the metrics in the score grid will be rounded to.

        cross_validation: bool, default = True
            When cross_validation set to False fold parameter is ignored and models are trained
            on entire training dataset, returning metrics calculated using the train (holdout) set.

        sort: str, default = 'Accuracy'
            The scoring measure specified is used for sorting the average score grid
            Other options are 'AUC', 'Recall', 'Precision', 'F1', 'Kappa' and 'MCC'.

        n_select: int, default = 1
            Number of top_n models to return. use negative argument for bottom selection.
            for example, n_select = -3 means bottom 3 models.

        budget_time: int or float, default = None
            If not 0 or None, will terminate execution of the function after budget_time
            minutes have passed and return results up to that point.

        turbo: bool, default = True
            When turbo is set to True, it excludes estimators that have longer
            training time.

        errors: str, default = 'ignore'
            If 'ignore', will suppress model exceptions and continue.
            If 'raise', will allow exceptions to be raised.

        fit_kwargs: dict, default = {} (empty dict)
            Dictionary of arguments passed to the fit method of the model. The parameters will be applied to all models,
            therefore it is recommended to set errors parameter to 'ignore'.

        groups: str or array-like, with shape (n_samples,), default = None
            Optional Group labels for the samples used while splitting the dataset into train/test set.
            If string is passed, will use the data column with that name as the groups.
            Only used if a group based cross-validation generator is used (eg. GroupKFold).
            If None, will use the value set in fold_groups parameter in setup().

        verbose: bool, default = True
            Score grid is not printed when verbose is set to False.

        Returns
        -------
        score_grid
            A table containing the scores of the model across the kfolds.
            Scoring metrics used are Accuracy, AUC, Recall, Precision, F1,
            Kappa and MCC. Mean and standard deviation of the scores across
            the folds are also returned.

        list
            List of fitted model objects that were compared.

        Warnings
        --------
        - compare_models() though attractive, might be time consuming with large
        datasets. By default turbo is set to True, which excludes models that
        have longer training times. Changing turbo parameter to False may result
        in very high training times with datasets where number of samples exceed
        10,000.

        - If target variable is multiclass (more than 2 classes), AUC will be
        returned as zero (0.0)

        - If cross_validation parameter is set to False, no models will be logged with MLFlow.

        """
        self._check_setup_ran()

        function_params_str = ", ".join([f"{k}={v}" for k, v in locals().items()])

        self.logger.info("Initializing compare_models()")
        self.logger.info(f"compare_models({function_params_str})")

        self.logger.info("Checking exceptions")

        if not fit_kwargs:
            fit_kwargs = {}

        # checking error for exclude (string)
        available_estimators = self._all_models

        if include is not None:
            for i in include:
                if isinstance(i, str):
                    if i not in available_estimators:
                        raise ValueError(
                            f"Estimator {i} Not Available. Please see docstring for list of available estimators."
                        )
                elif not hasattr(i, "fit"):
                    raise ValueError(
                        f"Estimator {i} does not have the required fit() method."
                    )

        # include and exclude together check
        if include is not None and exclude is not None:
            raise TypeError(
                "Cannot use exclude parameter when include is used to compare models."
            )

        # checking fold parameter
        if fold is not None and not (
            type(fold) is int or is_sklearn_cv_generator(fold)
        ):
            raise TypeError(
                "fold parameter must be either None, an integer or a scikit-learn compatible CV generator object."
            )

        # checking round parameter
        if type(round) is not int:
            raise TypeError("Round parameter only accepts integer value.")

        # checking budget_time parameter
        if (
            budget_time
            and type(budget_time) is not int
            and type(budget_time) is not float
        ):
            raise TypeError(
                "budget_time parameter only accepts integer or float values."
            )

        # checking sort parameter
        if not (isinstance(sort, str) and (sort == "TT" or sort == "TT (Sec)")):
            sort = self._get_metric_by_name_or_id(sort)
            if sort is None:
                raise ValueError(
                    "Sort method not supported. See docstring for list of available parameters."
                )

        # checking errors parameter
        possible_errors = ["ignore", "raise"]
        if errors not in possible_errors:
            raise ValueError(
                f"errors parameter must be one of: {', '.join(possible_errors)}."
            )

        # checking optimize parameter for multiclass
        if self._is_multiclass():
            if not sort.is_multiclass:
                raise TypeError(
                    f"{sort} metric not supported for multiclass problems. See docstring for list of other optimization parameters."
                )

        """

        ERROR HANDLING ENDS HERE

        """

        if self._ml_usecase != MLUsecase.TIME_SERIES:
            fold = self._get_cv_splitter(fold)

        groups = self._get_groups(groups)

        pd.set_option("display.max_columns", 500)

        self.logger.info("Preparing display monitor")

        len_mod = (
            len({k: v for k, v in self._all_models.items() if v.is_turbo})
            if turbo
            else len(self._all_models)
        )

        if include:
            len_mod = len(include)
        elif exclude:
            len_mod -= len(exclude)

        if not display:
            progress_args = {"max": (4 * len_mod) + 4 + len_mod}
            master_display_columns = (
                ["Model"]
                + [v.display_name for k, v in self._all_metrics.items()]
                + ["TT (Sec)"]
            )
            master_display = pd.DataFrame(columns=master_display_columns)
            timestampStr = datetime.datetime.now().strftime("%H:%M:%S")
            monitor_rows = [
                ["Initiated", ". . . . . . . . . . . . . . . . . .", timestampStr],
                [
                    "Status",
                    ". . . . . . . . . . . . . . . . . .",
                    "Loading Dependencies",
                ],
                [
                    "Estimator",
                    ". . . . . . . . . . . . . . . . . .",
                    "Compiling Library",
                ],
            ]
            display = CommonDisplay(
                verbose=verbose,
                html_param=self.html_param,
                progress_args=progress_args,
                monitor_rows=monitor_rows,
            )
            if display.can_update:
                display.display(master_display)

        input_ml_usecase = self._ml_usecase
        target_ml_usecase = MLUsecase.TIME_SERIES

        greater_is_worse_columns = {
            id_or_display_name(v, input_ml_usecase, target_ml_usecase).upper()
            for k, v in self._all_metrics.items()
            if not v.greater_is_better
        }
        greater_is_worse_columns.add("TT (Sec)")

        np.random.seed(self.seed)

        display.move_progress()

        # defining sort parameter (making Precision equivalent to Prec. )

        if not (isinstance(sort, str) and (sort == "TT" or sort == "TT (Sec)")):
            sort_ascending = not sort.greater_is_better
            sort = id_or_display_name(sort, input_ml_usecase, target_ml_usecase)
        else:
            sort_ascending = True
            sort = "TT (Sec)"

        """
        MONITOR UPDATE STARTS
        """

        display.update_monitor(1, "Loading Estimator")

        """
        MONITOR UPDATE ENDS
        """

        if include:
            model_library = include
        else:
            if turbo:
                model_library = [k for k, v in self._all_models.items() if v.is_turbo]
            else:
                model_library = list(self._all_models.keys())
            if exclude:
                model_library = [x for x in model_library if x not in exclude]

        if self._ml_usecase == MLUsecase.TIME_SERIES:
            if "ensemble_forecaster" in model_library:
                warnings.warn(
                    "Unsupported estimator `ensemble_forecaster` for method `compare_models()`, removing from model_library"
                )
                model_library.remove("ensemble_forecaster")

        display.move_progress()

        # create URI (before loop)
        import secrets

        URI = secrets.token_hex(nbytes=4)

        master_display = None
        master_display_ = None

        total_runtime_start = time.time()
        total_runtime = 0
        over_time_budget = False
        if budget_time and budget_time > 0:
            self.logger.info(f"Time budget is {budget_time} minutes")

        for i, model in enumerate(model_library):

            model_id = (
                model
                if (
                    isinstance(model, str)
                    and all(isinstance(m, str) for m in model_library)
                )
                else str(i)
            )
            model_name = self._get_model_name(model)

            if isinstance(model, str):
                self.logger.info(f"Initializing {model_name}")
            else:
                self.logger.info(f"Initializing custom model {model_name}")

            # run_time
            runtime_start = time.time()
            total_runtime += (runtime_start - total_runtime_start) / 60
            self.logger.info(f"Total runtime is {total_runtime} minutes")
            over_time_budget = (
                budget_time and budget_time > 0 and total_runtime > budget_time
            )
            if over_time_budget:
                self.logger.info(
                    f"Total runtime {total_runtime} is over time budget by {total_runtime - budget_time}, breaking loop"
                )
                break
            total_runtime_start = runtime_start

            display.move_progress()

            """
            MONITOR UPDATE STARTS
            """

            display.update_monitor(2, model_name)

            """
            MONITOR UPDATE ENDS
            """

            self.logger.info(
                "SubProcess create_model() called =================================="
            )
            create_model_args = dict(
                estimator=model,
                system=False,
                verbose=False,
                display=display,
                fold=fold,
                round=round,
                cross_validation=cross_validation,
                fit_kwargs=fit_kwargs,
                groups=groups,
                probability_threshold=probability_threshold,
                refit=False,
            )
            results_columns_to_ignore = ["Object", "runtime", "cutoff"]
            if errors == "raise":
                model, model_fit_time = self.create_model(**create_model_args)
                model_results = self.pull(pop=True)
            else:
                try:
                    model, model_fit_time = self.create_model(**create_model_args)
                    model_results = self.pull(pop=True)
                    assert (
                        np.sum(
                            model_results.drop(
                                results_columns_to_ignore, axis=1, errors="ignore"
                            ).iloc[0]
                        )
                        != 0.0
                    )
                except Exception:
                    self.logger.warning(
                        f"create_model() for {model} raised an exception or returned all 0.0, trying without fit_kwargs:"
                    )
                    self.logger.warning(traceback.format_exc())
                    try:
                        model, model_fit_time = self.create_model(**create_model_args)
                        model_results = self.pull(pop=True)
                        assert (
                            np.sum(
                                model_results.drop(
                                    results_columns_to_ignore, axis=1, errors="ignore"
                                ).iloc[0]
                            )
                            != 0.0
                        )
                    except Exception:
                        self.logger.error(
                            f"create_model() for {model} raised an exception or returned all 0.0:"
                        )
                        self.logger.error(traceback.format_exc())
                        continue
            self.logger.info(
                "SubProcess create_model() end =================================="
            )

            if model is None:
                over_time_budget = True
                self.logger.info(
                    "Time budged exceeded in create_model(), breaking loop"
                )
                break

            runtime_end = time.time()
            runtime = np.array(runtime_end - runtime_start).round(2)

            self.logger.info("Creating metrics dataframe")
            if cross_validation:
                # cutoff only present in time series and when cv = True
                if "cutoff" in model_results.columns:
                    model_results.drop("cutoff", axis=1, errors="ignore")
                compare_models_ = pd.DataFrame(
                    model_results.loc[
                        self._get_return_train_score_indices_for_logging(
                            return_train_score=False
                        )
                    ]
                ).T.reset_index(drop=True)
            else:
                compare_models_ = pd.DataFrame(model_results.iloc[0]).T
            compare_models_.insert(
                len(compare_models_.columns), "TT (Sec)", model_fit_time
            )
            compare_models_.insert(0, "Model", model_name)
            compare_models_.insert(0, "Object", [model])
            compare_models_.insert(0, "runtime", runtime)
            compare_models_.index = [model_id]
            if master_display is None:
                master_display = compare_models_
            else:
                master_display = pd.concat(
                    [master_display, compare_models_], ignore_index=False
                )
            master_display = master_display.round(round)
            if self._ml_usecase != MLUsecase.TIME_SERIES:
                master_display = master_display.sort_values(
                    by=sort, ascending=sort_ascending
                )
            else:
                master_display = master_display.sort_values(
                    by=sort.upper(), ascending=sort_ascending
                )

            master_display_ = master_display.drop(
                results_columns_to_ignore, axis=1, errors="ignore"
            ).style.format(precision=round)
            master_display_ = master_display_.set_properties(**{"text-align": "left"})
            master_display_ = master_display_.set_table_styles(
                [dict(selector="th", props=[("text-align", "left")])]
            )

            if display.can_update:
                display.display(master_display_)

        display.move_progress()

        def highlight_max(s):
            to_highlight = s == s.max()
            return ["background-color: yellow" if v else "" for v in to_highlight]

        def highlight_min(s):
            to_highlight = s == s.min()
            return ["background-color: yellow" if v else "" for v in to_highlight]

        def highlight_cols(s):
            color = "lightgrey"
            return f"background-color: {color}"

        if master_display_ is not None:
            compare_models_ = (
                master_display_.apply(
                    highlight_max,
                    subset=[
                        x
                        for x in master_display_.columns[1:]
                        if x not in greater_is_worse_columns
                    ],
                )
                .apply(
                    highlight_min,
                    subset=[
                        x
                        for x in master_display_.columns[1:]
                        if x in greater_is_worse_columns
                    ],
                )
                .applymap(highlight_cols, subset=["TT (Sec)"])
            )
        else:
            compare_models_ = pd.DataFrame().style

        display.update_monitor(1, "Compiling Final Models")

        display.move_progress()

        sorted_models = []

        if master_display is not None:
            if n_select < 0:
                n_select_range = range(
                    len(master_display) - n_select, len(master_display)
                )
            else:
                n_select_range = range(0, n_select)

            if self.logging_param:
                self.logging_param.log_model_comparison(
                    master_display, "compare_models"
                )

            for index, row in enumerate(master_display.iterrows()):
                _, row = row
                model = row["Object"]

                results = row.to_frame().T.drop(
                    ["Object", "Model", "runtime", "TT (Sec)"], errors="ignore", axis=1
                )

                avgs_dict_log = {k: v for k, v in results.iloc[0].items()}

                full_logging = False

                if index in n_select_range:
                    display.update_monitor(2, self._get_model_name(model))
                    create_model_args = dict(
                        estimator=model,
                        system=False,
                        verbose=False,
                        fold=fold,
                        round=round,
                        cross_validation=False,
                        predict=False,
                        fit_kwargs=fit_kwargs,
                        groups=groups,
                        probability_threshold=probability_threshold,
                    )
                    if errors == "raise":
                        model, model_fit_time = self.create_model(**create_model_args)
                        sorted_models.append(model)
                    else:
                        try:
                            model, model_fit_time = self.create_model(
                                **create_model_args
                            )
                            sorted_models.append(model)
                            assert (
                                np.sum(
                                    model_results.drop(
                                        results_columns_to_ignore,
                                        axis=1,
                                        errors="ignore",
                                    ).iloc[0]
                                )
                                != 0.0
                            )
                        except Exception:
                            self.logger.error(
                                f"create_model() for {model} raised an exception or returned all 0.0:"
                            )
                            self.logger.error(traceback.format_exc())
                            model = None
                            continue
                    full_logging = True

                if self.logging_param and cross_validation and model is not None:

                    self._log_model(
                        model=model,
                        model_results=results,
                        score_dict=avgs_dict_log,
                        source="compare_models",
                        runtime=row["runtime"],
                        model_fit_time=row["TT (Sec)"],
                        pipeline=self.pipeline,
                        log_plots=self.log_plots_param if full_logging else False,
                        log_holdout=full_logging,
                        URI=URI,
                        display=display,
                        experiment_custom_tags=experiment_custom_tags,
                    )

        if len(sorted_models) == 1:
            sorted_models = sorted_models[0]

        display.display(compare_models_)

        pd.reset_option("display.max_columns")

        # store in display container
        self.display_container.append(compare_models_.data)

        self.logger.info(f"master_model_container: {len(self.master_model_container)}")
        self.logger.info(f"display_container: {len(self.display_container)}")

        self.logger.info(str(sorted_models))
        self.logger.info(
            "compare_models() successfully completed......................................"
        )

        return sorted_models

    def _create_model_without_cv(
        self,
        model,
        data_X,
        data_y,
        fit_kwargs,
        round,
        predict,
        system,
        display: CommonDisplay,
        return_train_score: bool = False,
    ):
        with estimator_pipeline(self.pipeline, model) as pipeline_with_model:
            fit_kwargs = get_pipeline_fit_kwargs(pipeline_with_model, fit_kwargs)
            self.logger.info("Cross validation set to False")

            self.logger.info("Fitting Model")
            model_fit_start = time.time()
            with io.capture_output():  # todo redirect to log
                pipeline_with_model.fit(data_X, data_y, **fit_kwargs)
            model_fit_end = time.time()

            model_fit_time = np.array(model_fit_end - model_fit_start).round(2)

            display.move_progress()

            if predict:
                if return_train_score:
                    # call class explicitly to get access to preprocess arg
                    # in subclasses
                    _SupervisedExperiment.predict_model(
                        self,
                        pipeline_with_model,
                        data=pd.concat([data_X, data_y], axis=1),
                        preprocess="features",
                        verbose=False,
                    )
                    train_results = self.pull(pop=True).drop("Model", axis=1)
                    train_results.index = ["Train"]
                else:
                    train_results = None

                self.predict_model(pipeline_with_model, verbose=False)
                model_results = self.pull(pop=True).drop("Model", axis=1)
                model_results.index = ["Test"]
                if train_results is not None:
                    model_results = pd.concat([model_results, train_results])

                self.display_container.append(model_results)

                model_results = model_results.style.format(precision=round)

                if system:
                    display.display(model_results)

                self.logger.info(f"display_container: {len(self.display_container)}")

        return model, model_fit_time

    def _create_model_with_cv(
        self,
        model,
        data_X,
        data_y,
        fit_kwargs,
        round,
        cv,
        groups,
        metrics,
        refit,
        system,
        display,
        return_train_score: bool = False,
    ):
        """
        MONITOR UPDATE STARTS
        """
        display.update_monitor(
            1,
            f"Fitting {self._get_cv_n_folds(cv, data_X, y=data_y, groups=groups)} Folds",
        )
        """
        MONITOR UPDATE ENDS
        """

        from sklearn.model_selection import cross_validate

        metrics_dict = dict([(k, v.scorer) for k, v in metrics.items()])

        self.logger.info("Starting cross validation")

        n_jobs = self._gpu_n_jobs_param
        from sklearn.gaussian_process import (
            GaussianProcessClassifier,
            GaussianProcessRegressor,
        )

        # special case to prevent running out of memory
        if isinstance(model, (GaussianProcessClassifier, GaussianProcessRegressor)):
            n_jobs = 1

        with estimator_pipeline(self.pipeline, model) as pipeline_with_model:
            fit_kwargs = get_pipeline_fit_kwargs(pipeline_with_model, fit_kwargs)
            self.logger.info(f"Cross validating with {cv}, n_jobs={n_jobs}")

            model_fit_start = time.time()
            with io.capture_output():  # todo redirect to log
                scores = cross_validate(
                    pipeline_with_model,
                    data_X,
                    data_y,
                    cv=cv,
                    groups=groups,
                    scoring=metrics_dict,
                    fit_params=fit_kwargs,
                    n_jobs=n_jobs,
                    return_train_score=return_train_score,
                    error_score=0,
                )
            model_fit_end = time.time()
            model_fit_time = np.array(model_fit_end - model_fit_start).round(2)

            score_dict = {}
            for k, v in metrics.items():
                score_dict[v.display_name] = []
                if return_train_score:
                    train_score = scores[f"train_{k}"] * (
                        1 if v.greater_is_better else -1
                    )
                    train_score = train_score.tolist()
                    score_dict[v.display_name] = train_score
                test_score = scores[f"test_{k}"] * (1 if v.greater_is_better else -1)
                test_score = test_score.tolist()
                score_dict[v.display_name] += test_score

            self.logger.info("Calculating mean and std")

            avgs_dict = {}
            for k, v in metrics.items():
                avgs_dict[v.display_name] = []
                if return_train_score:
                    train_score = scores[f"train_{k}"] * (
                        1 if v.greater_is_better else -1
                    )
                    train_score = train_score.tolist()
                    avgs_dict[v.display_name] = [
                        np.mean(train_score),
                        np.std(train_score),
                    ]
                test_score = scores[f"test_{k}"] * (1 if v.greater_is_better else -1)
                test_score = test_score.tolist()
                avgs_dict[v.display_name] += [np.mean(test_score), np.std(test_score)]

            display.move_progress()

            self.logger.info("Creating metrics dataframe")

            fold = cv.n_splits

            if return_train_score:
                model_results = pd.DataFrame(
                    {
                        "Split": ["CV-Train"] * fold
                        + ["CV-Val"] * fold
                        + ["CV-Train"] * 2
                        + ["CV-Val"] * 2,
                        "Fold": np.arange(fold).tolist()
                        + np.arange(fold).tolist()
                        + ["Mean", "Std"] * 2,
                    }
                )
            else:
                model_results = pd.DataFrame(
                    {
                        "Fold": np.arange(fold).tolist() + ["Mean", "Std"],
                    }
                )

            model_scores = pd.concat(
                [pd.DataFrame(score_dict), pd.DataFrame(avgs_dict)]
            ).reset_index(drop=True)

            model_results = pd.concat([model_results, model_scores], axis=1)
            model_results.set_index(
                self._get_return_train_score_columns_for_display(return_train_score),
                inplace=True,
            )

            if refit:
                # refitting the model on complete X_train, y_train
                display.update_monitor(1, "Finalizing Model")
                model_fit_start = time.time()
                self.logger.info("Finalizing model")
                with io.capture_output():  # todo redirect to log
                    pipeline_with_model.fit(data_X, data_y, **fit_kwargs)
                    model_fit_end = time.time()

                # calculating metrics on predictions of complete train dataset
                if return_train_score:
                    # call class explicitly to get access to preprocess arg
                    # in subclasses
                    _SupervisedExperiment.predict_model(
                        self,
                        pipeline_with_model,
                        data=pd.concat([data_X, data_y], axis=1),
                        preprocess="features",
                        verbose=False,
                    )
                    metrics = self.pull(pop=True).drop("Model", axis=1)
                    df_score = pd.DataFrame({"Split": ["Train"], "Fold": [None]})
                    df_score = pd.concat([df_score, metrics], axis=1)
                    df_score.set_index(["Split", "Fold"], inplace=True)

                    # concatenating train results to cross-validation socre dataframe
                    model_results = pd.concat([model_results, df_score])

                model_fit_time = np.array(model_fit_end - model_fit_start).round(2)
            else:
                model_fit_time /= self._get_cv_n_folds(
                    cv, data_X, y=data_y, groups=groups
                )

        model_results = model_results.round(round)

        return model, model_fit_time, model_results, avgs_dict

    def _get_return_train_score_columns_for_display(
        self, return_train_score: bool
    ) -> List[str]:
        if return_train_score:
            columns = ["Split", "Fold"]
        else:
            columns = ["Fold"]
        return columns

    def _get_return_train_score_indices_for_logging(self, return_train_score: bool):
        if return_train_score:
            indices = ("CV-Val", "Mean")
        else:
            indices = "Mean"
        return indices

    def _highlight_and_round_model_results(
        self, model_results: pd.DataFrame, return_train_score: bool, round: int
    ) -> pandas.io.formats.style.Styler:
        # yellow the mean
        if return_train_score:
            indices = [("CV-Val", "Mean"), ("CV-Train", "Mean")]
        else:
            indices = ["Mean"]
        model_results = color_df(model_results, "yellow", indices, axis=1)
        model_results = model_results.format(precision=round)
        return model_results

    def create_model(
        self,
        estimator,
        fold: Optional[Union[int, Any]] = None,
        round: int = 4,
        cross_validation: bool = True,
        predict: bool = True,
        fit_kwargs: Optional[dict] = None,
        groups: Optional[Union[str, Any]] = None,
        refit: bool = True,
        probability_threshold: Optional[float] = None,
        experiment_custom_tags: Optional[Dict[str, Any]] = None,
        verbose: bool = True,
        system: bool = True,
        add_to_model_list: bool = True,
        X_train_data: Optional[pd.DataFrame] = None,  # added in pycaret==2.2.0
        y_train_data: Optional[pd.DataFrame] = None,  # added in pycaret==2.2.0
        metrics=None,
        display: Optional[CommonDisplay] = None,  # added in pycaret==2.2.0
        return_train_score: bool = False,
        **kwargs,
    ) -> Any:

        """
        This is an internal version of the create_model function.

        This function creates a model and scores it using Cross Validation.
        The output prints a score grid that shows Accuracy, AUC, Recall, Precision,
        F1, Kappa and MCC by fold (default = 10 Fold).

        This function returns a trained model object.

        setup() function must be called before using create_model()

        Example
        -------
        >>> from pycaret.datasets import get_data
        >>> juice = get_data('juice')
        >>> experiment_name = setup(data = juice,  target = 'Purchase')
        >>> lr = create_model('lr')

        This will create a trained Logistic Regression model.

        Parameters
        ----------
        estimator : str / object, default = None
            Enter ID of the estimators available in model library or pass an untrained model
            object consistent with fit / predict API to train and evaluate model. All
            estimators support binary or multiclass problem. List of estimators in model
            library (ID - Name):

            * 'lr' - Logistic Regression
            * 'knn' - K Nearest Neighbour
            * 'nb' - Naive Bayes
            * 'dt' - Decision Tree Classifier
            * 'svm' - SVM - Linear Kernel
            * 'rbfsvm' - SVM - Radial Kernel
            * 'gpc' - Gaussian Process Classifier
            * 'mlp' - Multi Level Perceptron
            * 'ridge' - Ridge Classifier
            * 'rf' - Random Forest Classifier
            * 'qda' - Quadratic Discriminant Analysis
            * 'ada' - Ada Boost Classifier
            * 'gbc' - Gradient Boosting Classifier
            * 'lda' - Linear Discriminant Analysis
            * 'et' - Extra Trees Classifier
            * 'xgboost' - Extreme Gradient Boosting
            * 'lightgbm' - Light Gradient Boosting
            * 'catboost' - CatBoost Classifier

        fold: integer or scikit-learn compatible CV generator, default = None
            Controls cross-validation. If None, will use the CV generator defined in setup().
            If integer, will use KFold CV with that many folds.
            When cross_validation is False, this parameter is ignored.

        round: integer, default = 4
            Number of decimal places the metrics in the score grid will be rounded to.

        cross_validation: bool, default = True
            When cross_validation set to False fold parameter is ignored and model is trained
            on entire training dataset.

        predict: bool, default = True
            Whether to predict model on holdout if cross_validation == False.

        fit_kwargs: dict, default = {} (empty dict)
            Dictionary of arguments passed to the fit method of the model.

        groups: str or array-like, with shape (n_samples,), default = None
            Optional Group labels for the samples used while splitting the dataset into train/test set.
            If string is passed, will use the data column with that name as the groups.
            Only used if a group based cross-validation generator is used (eg. GroupKFold).
            If None, will use the value set in fold_groups parameter in setup().

        refit: bool, default = True
            Whether to refit the model on the entire dataset after CV. Ignored if cross_validation == False.

        verbose: bool, default = True
            Score grid is not printed when verbose is set to False.

        system: bool, default = True
            Must remain True all times. Only to be changed by internal functions.
            If False, method will return a tuple of model and the model fit time.

        add_to_model_list: bool, default = True
            Whether to save model and results in master_model_container.

        X_train_data: pandas.DataFrame, default = None
            If not None, will use this dataframe as training features.
            Intended to be only changed by internal functions.

        y_train_data: pandas.DataFrame, default = None
            If not None, will use this dataframe as training target.
            Intended to be only changed by internal functions.

        return_train_score: bool, default = False
            If False, returns the CV Validation scores only.
            If True, returns the CV training scores along with the CV validation scores.
            This is useful when the user wants to do bias-variance tradeoff. A high CV
            training score with a low corresponding CV validation score indicates overfitting.

        **kwargs:
            Additional keyword arguments to pass to the estimator.

        Returns
        -------
        score_grid
            A table containing the scores of the model across the kfolds.
            Scoring metrics used are Accuracy, AUC, Recall, Precision, F1,
            Kappa and MCC. Mean and standard deviation of the scores across
            the folds are highlighted in yellow.

        model
            trained model object

        Warnings
        --------
        - 'svm' and 'ridge' doesn't support predict_proba method. As such, AUC will be
        returned as zero (0.0)

        - If target variable is multiclass (more than 2 classes), AUC will be returned
        as zero (0.0)

        - 'rbfsvm' and 'gpc' uses non-linear kernel and hence the fit time complexity is
        more than quadratic. These estimators are hard to scale on datasets with more
        than 10,000 samples.

        - If cross_validation parameter is set to False, model will not be logged with MLFlow.

        """
        self._check_setup_ran()

        function_params_str = ", ".join(
            [
                f"{k}={v}"
                for k, v in locals().items()
                if k not in ("X_train_data", "y_train_data")
            ]
        )

        self.logger.info("Initializing create_model()")
        self.logger.info(f"create_model({function_params_str})")

        self.logger.info("Checking exceptions")

        # run_time
        runtime_start = time.time()

        available_estimators = set(self._all_models_internal.keys())

        if not fit_kwargs:
            fit_kwargs = {}

        # only raise exception of estimator is of type string.
        if isinstance(estimator, str):
            if estimator not in available_estimators:
                raise ValueError(
                    f"Estimator {estimator} not available. Please see docstring for list of available estimators."
                )
        elif not hasattr(estimator, "fit"):
            raise ValueError(
                f"Estimator {estimator} does not have the required fit() method."
            )

        # checking fold parameter
        if fold is not None and not (
            type(fold) is int or is_sklearn_cv_generator(fold)
        ):
            raise TypeError(
                "fold parameter must be either None, an integer or a scikit-learn compatible CV generator object."
            )

        # checking round parameter
        if type(round) is not int:
            raise TypeError("Round parameter only accepts integer value.")

        # checking verbose parameter
        if type(verbose) is not bool:
            raise TypeError(
                "Verbose parameter can only take argument as True or False."
            )

        # checking system parameter
        if type(system) is not bool:
            raise TypeError("System parameter can only take argument as True or False.")

        # checking cross_validation parameter
        if type(cross_validation) is not bool:
            raise TypeError(
                "cross_validation parameter can only take argument as True or False."
            )

        # checking return_train_score parameter
        if type(return_train_score) is not bool:
            raise TypeError(
                "return_train_score can only take argument as True or False"
            )

        """

        ERROR HANDLING ENDS HERE

        """

        groups = self._get_groups(groups, data=X_train_data)

        if not display:
            progress_args = {"max": 4}
<<<<<<< HEAD
=======
            master_display_columns = self._get_return_train_score_columns_for_display(
                return_train_score
            ) + [v.display_name for k, v in self._all_metrics.items()]
            if self._ml_usecase == MLUsecase.TIME_SERIES:
                master_display_columns.insert(0, "cutoff")
>>>>>>> cc7d5d9f
            timestampStr = datetime.datetime.now().strftime("%H:%M:%S")
            monitor_rows = [
                ["Initiated", ". . . . . . . . . . . . . . . . . .", timestampStr],
                [
                    "Status",
                    ". . . . . . . . . . . . . . . . . .",
                    "Loading Dependencies",
                ],
                [
                    "Estimator",
                    ". . . . . . . . . . . . . . . . . .",
                    "Compiling Library",
                ],
            ]
            display = CommonDisplay(
                verbose=verbose,
                html_param=self.html_param,
                progress_args=progress_args,
                monitor_rows=monitor_rows,
            )

        self.logger.info("Importing libraries")

        # general dependencies

        np.random.seed(self.seed)

        self.logger.info("Copying training dataset")

        # Storing X_train and y_train in data_X and data_y parameter
        if not self._ml_usecase == MLUsecase.TIME_SERIES:
            data_X = (
                self.X_train.copy() if X_train_data is None else X_train_data.copy()
            )
            data_y = (
                self.y_train_transformed.copy()
                if y_train_data is None
                else y_train_data.copy()
            )

            # reset index
            data_X.reset_index(drop=True, inplace=True)
            data_y.reset_index(drop=True, inplace=True)
        else:
            if X_train_data is not None:
                data_X = X_train_data.copy()
            else:
                if self.X_train is None:
                    data_X = None
                else:
                    data_X = self.X_train.copy()
            data_y = (
                self.y_train.copy() if y_train_data is None else y_train_data.copy()
            )

        if metrics is None:
            metrics = self._all_metrics

        display.move_progress()

        self.logger.info("Defining folds")

        # cross validation setup starts here
        if self._ml_usecase == MLUsecase.TIME_SERIES:
            cv = self.get_fold_generator(fold=fold)
        else:
            cv = self._get_cv_splitter(fold)

        if self._ml_usecase == MLUsecase.TIME_SERIES:
            # Add forecast horizon if use case is Time Series
            fit_kwargs = self.update_fit_kwargs_with_fh_from_cv(
                fit_kwargs=fit_kwargs, cv=cv
            )

        self.logger.info("Declaring metric variables")

        """
        MONITOR UPDATE STARTS
        """
        display.update_monitor(1, "Selecting Estimator")
        """
        MONITOR UPDATE ENDS
        """

        self.logger.info("Importing untrained model")

        if isinstance(estimator, str) and estimator in available_estimators:
            model_definition = self._all_models_internal[estimator]
            model_args = model_definition.args
            model_args = {**model_args, **kwargs}
            model = model_definition.class_def(**model_args)
            full_name = model_definition.name
        else:
            self.logger.info("Declaring custom model")

            model = clone(estimator)
            model.set_params(**kwargs)

            full_name = self._get_model_name(model)

        # workaround for an issue with set_params in cuML
        model = clone(model)

        display.update_monitor(2, full_name)

        if self.transform_target_param and not isinstance(
            model, TransformedTargetRegressor
        ):
            model = PowerTransformedTargetRegressor(
                regressor=model,
                power_transformer_method=self.transform_target_method_param,
            )
        if (
            probability_threshold
            and self._ml_usecase == MLUsecase.CLASSIFICATION
            and not self._is_multiclass()
        ):
            if not isinstance(model, CustomProbabilityThresholdClassifier):
                model = CustomProbabilityThresholdClassifier(
                    classifier=model,
                    probability_threshold=probability_threshold,
                )
            elif probability_threshold is not None:
                model.set_params(probability_threshold=probability_threshold)
        self.logger.info(f"{full_name} Imported successfully")

        display.move_progress()

        """
        MONITOR UPDATE STARTS
        """
        if not cross_validation:
            display.update_monitor(1, f"Fitting {str(full_name)}")
        else:
            display.update_monitor(1, "Initializing CV")

        """
        MONITOR UPDATE ENDS
        """

        if not cross_validation:
            model, model_fit_time = self._create_model_without_cv(
                model,
                data_X,
                data_y,
                fit_kwargs,
                round,
                predict,
                system,
                display,
                return_train_score=return_train_score,
            )

            display.move_progress()

            self.logger.info(str(model))
            self.logger.info(
                "create_model() successfully completed......................................"
            )

            gc.collect()

            if not system:
                return model, model_fit_time
            return model

        model, model_fit_time, model_results, _ = self._create_model_with_cv(
            model,
            data_X,
            data_y,
            fit_kwargs,
            round,
            cv,
            groups,
            metrics,
            refit,
            system,
            display,
            return_train_score=return_train_score,
        )

        # end runtime
        runtime_end = time.time()
        runtime = np.array(runtime_end - runtime_start).round(2)

        # dashboard logging
        if self.logging_param and system and refit:
            indices = self._get_return_train_score_indices_for_logging(
                return_train_score
            )
            avgs_dict_log = {k: v for k, v in model_results.loc[indices].items()}

            self._log_model(
                model=model,
                model_results=model_results,
                score_dict=avgs_dict_log,
                source="create_model",
                runtime=runtime,
                model_fit_time=model_fit_time,
                pipeline=self.pipeline,
                log_plots=self.log_plots_param,
                experiment_custom_tags=experiment_custom_tags,
                display=display,
            )

        display.move_progress()

        self.logger.info("Uploading results into container")

        if not self._ml_usecase == MLUsecase.TIME_SERIES:
            model_results.drop("cutoff", axis=1, inplace=True, errors="ignore")

        self.display_container.append(model_results)

        # storing results in master_model_container
        if add_to_model_list:
            self.logger.info("Uploading model into container now")
            self.master_model_container.append(
                {"model": model, "scores": model_results, "cv": cv}
            )

        # yellow the mean
        model_results = self._highlight_and_round_model_results(
            model_results, return_train_score, round
        )
        if system:
            display.display(model_results)

        self.logger.info(f"master_model_container: {len(self.master_model_container)}")
        self.logger.info(f"display_container: {len(self.display_container)}")

        self.logger.info(str(model))
        self.logger.info(
            "create_model() successfully completed......................................"
        )
        gc.collect()

        if not system:
            return model, model_fit_time

        return model

    def tune_model(
        self,
        estimator,
        fold: Optional[Union[int, Any]] = None,
        round: int = 4,
        n_iter: int = 10,
        custom_grid: Optional[Union[Dict[str, list], Any]] = None,
        optimize: str = "Accuracy",
        custom_scorer=None,  # added in pycaret==2.1 - depreciated
        search_library: str = "scikit-learn",
        search_algorithm: Optional[str] = None,
        early_stopping: Any = False,
        early_stopping_max_iters: int = 10,
        choose_better: bool = False,
        fit_kwargs: Optional[dict] = None,
        groups: Optional[Union[str, Any]] = None,
        return_tuner: bool = False,
        verbose: bool = True,
        tuner_verbose: Union[int, bool] = True,
        return_train_score: bool = False,
        display: Optional[CommonDisplay] = None,
        **kwargs,
    ) -> Any:

        """
        This function tunes the hyperparameters of a model and scores it using Cross Validation.
        The output prints a score grid that shows Accuracy, AUC, Recall
        Precision, F1, Kappa and MCC by fold (by default = 10 Folds).

        This function returns a trained model object.

        Example
        -------
        >>> from pycaret.datasets import get_data
        >>> juice = get_data('juice')
        >>> experiment_name = setup(data = juice,  target = 'Purchase')
        >>> xgboost = create_model('xgboost')
        >>> tuned_xgboost = tune_model(xgboost)

        This will tune the hyperparameters of Extreme Gradient Boosting Classifier.


        Parameters
        ----------
        estimator : object, default = None

        fold: integer or scikit-learn compatible CV generator, default = None
            Controls cross-validation. If None, will use the CV generator defined in setup().
            If integer, will use KFold CV with that many folds.
            When cross_validation is False, this parameter is ignored.

        round: integer, default = 4
            Number of decimal places the metrics in the score grid will be rounded to.

        n_iter: integer, default = 10
            Number of iterations within the Random Grid Search. For every iteration,
            the model randomly selects one value from the pre-defined grid of
            hyperparameters.

        custom_grid: dictionary, default = None
            To use custom hyperparameters for tuning pass a dictionary with parameter name
            and values to be iterated. When set to None it uses pre-defined tuning grid.
            Custom grids must be in a format supported by the chosen search library.

        optimize: str, default = 'Accuracy'
            Measure used to select the best model through hyperparameter tuning.
            Can be either a string representing a metric or a custom scorer object
            created using sklearn.make_scorer.

        custom_scorer: object, default = None
            Will be eventually depreciated.
            custom_scorer can be passed to tune hyperparameters of the model. It must be
            created using sklearn.make_scorer.

        search_library: str, default = 'scikit-learn'
            The search library used to tune hyperparameters.
            Possible values:

            - 'scikit-learn' - default, requires no further installation
            - 'scikit-optimize' - scikit-optimize. ``pip install scikit-optimize`` https://scikit-optimize.github.io/stable/
            - 'tune-sklearn' - Ray Tune scikit API. Does not support GPU models.
            ``pip install tune-sklearn ray[tune]`` https://github.com/ray-project/tune-sklearn
            - 'optuna' - Optuna. ``pip install optuna`` https://optuna.org/

        search_algorithm: str, default = None
            The search algorithm depends on the ``search_library`` parameter.
            Some search algorithms require additional libraries to be installed.
            If None, will use search library-specific default algorithm.

            - 'scikit-learn' possible values:
                - 'random' : random grid search (default)
                - 'grid' : grid search

            - 'scikit-optimize' possible values:
                - 'bayesian' : Bayesian search (default)

            - 'tune-sklearn' possible values:
                - 'random' : random grid search (default)
                - 'grid' : grid search
                - 'bayesian' : ``pip install scikit-optimize``
                - 'hyperopt' : ``pip install hyperopt``
                - 'optuna' : ``pip install optuna``
                - 'bohb' : ``pip install hpbandster ConfigSpace``

            - 'optuna' possible values:
                - 'random' : randomized search
                - 'tpe' : Tree-structured Parzen Estimator search (default)

        early_stopping: bool or str or object, default = False
            Use early stopping to stop fitting to a hyperparameter configuration
            if it performs poorly. Ignored if search_library is ``scikit-learn``, or
            if the estimator doesn't have partial_fit attribute.
            If False or None, early stopping will not be used.
            Can be either an object accepted by the search library or one of the
            following:

            - 'asha' for Asynchronous Successive Halving Algorithm
            - 'hyperband' for Hyperband
            - 'median' for median stopping rule
            - If False or None, early stopping will not be used.

            More info for Optuna - https://optuna.readthedocs.io/en/stable/reference/pruners.html
            More info for Ray Tune (tune-sklearn) - https://docs.ray.io/en/master/tune/api_docs/schedulers.html

        early_stopping_max_iters: int, default = 10
            Maximum number of epochs to run for each sampled configuration.
            Ignored if early_stopping is False or None.

        choose_better: bool, default = False
            When set to set to True, base estimator is returned when the performance doesn't
            improve by tune_model. This guarantees the returned object would perform at least
            equivalent to base estimator created using create_model or model returned by
            compare_models.

        fit_kwargs: dict, default = {} (empty dict)
            Dictionary of arguments passed to the fit method of the tuner.

        groups: str or array-like, with shape (n_samples,), default = None
            Optional Group labels for the samples used while splitting the dataset into train/test set.
            If string is passed, will use the data column with that name as the groups.
            Only used if a group based cross-validation generator is used (eg. GroupKFold).
            If None, will use the value set in fold_groups parameter in setup().

        return_tuner: bool, default = False
            If True, will return a tuple of (model, tuner_object). Otherwise,
            will return just the best model.

        verbose: bool, default = True
            Score grid is not printed when verbose is set to False.

        tuner_verbose: bool or in, default = True
            If True or above 0, will print messages from the tuner. Higher values
            print more messages. Ignored if verbose parameter is False.

        return_train_score: bool, default = False
            If False, returns the CV Validation scores only.
            If True, returns the CV training scores along with the CV validation scores.
            This is useful when the user wants to do bias-variance tradeoff. A high CV
            training score with a low corresponding CV validation score indicates overfitting.

        **kwargs:
            Additional keyword arguments to pass to the optimizer.

        Returns
        -------
        score_grid
            A table containing the scores of the model across the kfolds.
            Scoring metrics used are Accuracy, AUC, Recall, Precision, F1,
            Kappa and MCC. Mean and standard deviation of the scores across
            the folds are also returned.

        model
            Trained and tuned model object.

        tuner_object
            Only if return_tuner parameter is True. The object used for tuning.

        Notes
        -----

        - If a StackingClassifier is passed, the hyperparameters of the meta model (final_estimator)
        will be tuned.

        - If a VotingClassifier is passed, the weights will be tuned.

        Warnings
        --------

        - Using 'Grid' search algorithm with default parameter grids may result in very
        long computation.


        """
        self._check_setup_ran()

        function_params_str = ", ".join([f"{k}={v}" for k, v in locals().items()])

        self.logger.info("Initializing tune_model()")
        self.logger.info(f"tune_model({function_params_str})")

        self.logger.info("Checking exceptions")

        # run_time
        runtime_start = time.time()

        if not fit_kwargs:
            fit_kwargs = {}

        # checking estimator if string
        if type(estimator) is str:
            raise TypeError(
                "The behavior of tune_model in version 1.0.1 is changed. Please pass trained model object."
            )

        # Check for estimator
        if not hasattr(estimator, "fit"):
            raise ValueError(
                f"Estimator {estimator} does not have the required fit() method."
            )

        # checking fold parameter
        if fold is not None and not (
            type(fold) is int or is_sklearn_cv_generator(fold)
        ):
            raise TypeError(
                "fold parameter must be either None, an integer or a scikit-learn compatible CV generator object."
            )

        # checking round parameter
        if type(round) is not int:
            raise TypeError("Round parameter only accepts integer value.")

        # checking n_iter parameter
        if type(n_iter) is not int:
            raise TypeError("n_iter parameter only accepts integer value.")

        # checking early_stopping parameter
        possible_early_stopping = ["asha", "Hyperband", "Median"]
        if (
            isinstance(early_stopping, str)
            and early_stopping not in possible_early_stopping
        ):
            raise TypeError(
                f"early_stopping parameter must be one of {', '.join(possible_early_stopping)}"
            )

        # checking early_stopping_max_iters parameter
        if type(early_stopping_max_iters) is not int:
            raise TypeError(
                "early_stopping_max_iters parameter only accepts integer value."
            )

        # checking return_train_score parameter
        if type(return_train_score) is not bool:
            raise TypeError(
                "return_train_score can only take argument as True or False"
            )

        # checking search_library parameter
        possible_search_libraries = [
            "scikit-learn",
            "scikit-optimize",
            "tune-sklearn",
            "optuna",
        ]
        search_library = search_library.lower()
        if search_library not in possible_search_libraries:
            raise ValueError(
                f"search_library parameter must be one of {', '.join(possible_search_libraries)}"
            )

        if search_library == "scikit-optimize":
            _check_soft_dependencies(
                "skopt",
                extra="tuners",
                severity="error",
                install_name="scikit-optimize",
            )
            import skopt

            if not search_algorithm:
                search_algorithm = "bayesian"

            possible_search_algorithms = ["bayesian"]
            if search_algorithm not in possible_search_algorithms:
                raise ValueError(
                    f"For 'scikit-optimize' search_algorithm parameter must be one of {', '.join(possible_search_algorithms)}"
                )

        elif search_library == "tune-sklearn":
            _check_soft_dependencies(
                "tune_sklearn",
                extra="tuners",
                severity="error",
                install_name="tune-sklearn ray[tune]",
            )
            import tune_sklearn

            if not search_algorithm:
                search_algorithm = "random"

            possible_search_algorithms = [
                "random",
                "grid",
                "bayesian",
                "hyperopt",
                "optuna",
                "bohb",
            ]
            if search_algorithm not in possible_search_algorithms:
                raise ValueError(
                    f"For 'tune-sklearn' search_algorithm parameter must be one of {', '.join(possible_search_algorithms)}"
                )

            if search_algorithm == "bohb":
                _check_soft_dependencies("ConfigSpace", extra=None, severity="error")
                _check_soft_dependencies("hpbandster", extra=None, severity="error")
                _check_soft_dependencies(
                    "ray", extra="tuners", severity="error", install_name="ray[tune]"
                )
                import ConfigSpace as CS
                import hpbandster
                from ray.tune.schedulers import HyperBandForBOHB
                from ray.tune.suggest.bohb import TuneBOHB

            elif search_algorithm == "hyperopt":
                _check_soft_dependencies("hyperopt", extra="tuners", severity="error")
                _check_soft_dependencies(
                    "ray", extra="tuners", severity="error", install_name="ray[tune]"
                )
                from hyperopt import hp
                from ray.tune.suggest.hyperopt import HyperOptSearch

            elif search_algorithm == "bayesian":
                _check_soft_dependencies(
                    "skopt",
                    extra="tuners",
                    severity="error",
                    install_name="scikit-optimize",
                )
                import skopt

            elif search_algorithm == "optuna":
                _check_soft_dependencies("optuna", extra="tuners", severity="error")
                import optuna

        elif search_library == "optuna":
            _check_soft_dependencies("optuna", extra="tuners", severity="error")
            import optuna

            if not search_algorithm:
                search_algorithm = "tpe"

            possible_search_algorithms = ["random", "tpe"]
            if search_algorithm not in possible_search_algorithms:
                raise ValueError(
                    f"For 'optuna' search_algorithm parameter must be one of {', '.join(possible_search_algorithms)}"
                )
        else:
            if not search_algorithm:
                search_algorithm = "random"

            possible_search_algorithms = ["random", "grid"]
            if search_algorithm not in possible_search_algorithms:
                raise ValueError(
                    f"For 'scikit-learn' search_algorithm parameter must be one of {', '.join(possible_search_algorithms)}"
                )

        if custom_scorer is not None:
            optimize = custom_scorer
            warnings.warn(
                "custom_scorer parameter will be depreciated, use optimize instead",
                DeprecationWarning,
                stacklevel=2,
            )

        if isinstance(optimize, str):
            # checking optimize parameter
            optimize = self._get_metric_by_name_or_id(optimize)
            if optimize is None:
                raise ValueError(
                    "Optimize method not supported. See docstring for list of available parameters."
                )

            # checking optimize parameter for multiclass
            if self._is_multiclass():
                if not optimize.is_multiclass:
                    raise TypeError(
                        "Optimization metric not supported for multiclass problems. See docstring for list of other optimization parameters."
                    )
        else:
            self.logger.info(f"optimize set to user defined function {optimize}")

        # checking verbose parameter
        if type(verbose) is not bool:
            raise TypeError(
                "verbose parameter can only take argument as True or False."
            )

        # checking verbose parameter
        if type(return_tuner) is not bool:
            raise TypeError(
                "return_tuner parameter can only take argument as True or False."
            )

        if not verbose:
            tuner_verbose = 0

        if type(tuner_verbose) not in (bool, int):
            raise TypeError("tuner_verbose parameter must be a bool or an int.")

        tuner_verbose = int(tuner_verbose)

        if tuner_verbose < 0:
            tuner_verbose = 0
        elif tuner_verbose > 2:
            tuner_verbose = 2

        """

        ERROR HANDLING ENDS HERE

        """

        fold = self._get_cv_splitter(fold)

        groups = self._get_groups(groups)

        if not display:
            progress_args = {"max": 3 + 4}
<<<<<<< HEAD
=======
            master_display_columns = self._get_return_train_score_columns_for_display(
                return_train_score
            ) + [v.display_name for k, v in self._all_metrics.items()]
            if self._ml_usecase == MLUsecase.TIME_SERIES:
                master_display_columns.insert(0, "cutoff")
>>>>>>> cc7d5d9f
            timestampStr = datetime.datetime.now().strftime("%H:%M:%S")
            monitor_rows = [
                ["Initiated", ". . . . . . . . . . . . . . . . . .", timestampStr],
                [
                    "Status",
                    ". . . . . . . . . . . . . . . . . .",
                    "Loading Dependencies",
                ],
                [
                    "Estimator",
                    ". . . . . . . . . . . . . . . . . .",
                    "Compiling Library",
                ],
            ]
            display = CommonDisplay(
                verbose=verbose,
                html_param=self.html_param,
                progress_args=progress_args,
                monitor_rows=monitor_rows,
            )

        # ignore warnings

        warnings.filterwarnings("ignore")

        import logging

        np.random.seed(self.seed)

        self.logger.info("Copying training dataset")
        # Storing X_train and y_train in data_X and data_y parameter
        data_X = self.X_train.copy()
        data_y = self.y_train_transformed.copy()

        # reset index
        data_X.reset_index(drop=True, inplace=True)
        data_y.reset_index(drop=True, inplace=True)

        display.move_progress()

        # setting optimize parameter

        compare_dimension = optimize.display_name
        optimize = optimize.scorer

        # convert trained estimator into string name for grids

        self.logger.info("Checking base model")

        is_stacked_model = False

        if hasattr(estimator, "final_estimator"):
            self.logger.info("Model is stacked, using the definition of the meta-model")
            is_stacked_model = True
            estimator_id = self._get_model_id(estimator.final_estimator)
        else:
            estimator_id = self._get_model_id(estimator)
        if estimator_id is None:
            if custom_grid is None:
                raise ValueError(
                    "When passing a model not in PyCaret's model library, the custom_grid parameter must be provided."
                )
            estimator_name = self._get_model_name(estimator)
            estimator_definition = None
            self.logger.info("A custom model has been passed")
        else:
            estimator_definition = self._all_models_internal[estimator_id]
            estimator_name = estimator_definition.name
        self.logger.info(f"Base model : {estimator_name}")

        if estimator_definition is None or estimator_definition.tunable is None:
            model = clone(estimator)
        else:
            self.logger.info("Model has a special tunable class, using that")
            model = clone(estimator_definition.tunable(**estimator.get_params()))

        base_estimator = model

        display.update_monitor(2, estimator_name)

        display.move_progress()

        self.logger.info("Declaring metric variables")

        """
        MONITOR UPDATE STARTS
        """

        display.update_monitor(1, "Searching Hyperparameters")

        """
        MONITOR UPDATE ENDS
        """

        self.logger.info("Defining Hyperparameters")

        from pycaret.internal.tunable import VotingClassifier, VotingRegressor

        def total_combinations_in_grid(grid):
            nc = 1

            def get_iter(x):
                if isinstance(x, dict):
                    return x.values()
                return x

            for v in get_iter(grid):
                if isinstance(v, dict):
                    for v2 in get_iter(v):
                        nc *= len(v2)
                else:
                    nc *= len(v)
            return nc

        if custom_grid is not None:
            if not isinstance(custom_grid, dict):
                raise TypeError(f"custom_grid must be a dict, got {type(custom_grid)}.")
            param_grid = custom_grid
            if not (
                search_library == "scikit-learn"
                or (
                    search_library == "tune-sklearn"
                    and (search_algorithm == "grid" or search_algorithm == "random")
                )
            ):
                param_grid = {
                    k: CategoricalDistribution(v) if isinstance(v, Iterable) else v
                    for k, v in param_grid.items()
                }
            elif any(isinstance(v, Distribution) for k, v in param_grid.items()):
                raise TypeError(
                    f"For the combination of search_library {search_library} and search_algorithm {search_algorithm}, PyCaret Distribution objects are not supported. Pass a list or other object supported by the search library (in most cases, an object with a 'rvs' function)."
                )
        elif search_library == "scikit-learn" or (
            search_library == "tune-sklearn"
            and (search_algorithm == "grid" or search_algorithm == "random")
        ):
            param_grid = estimator_definition.tune_grid
            if isinstance(base_estimator, (VotingClassifier, VotingRegressor)):
                # special case to handle VotingClassifier, as weights need to be
                # generated dynamically
                param_grid = {
                    f"weight_{i}": np.arange(0.01, 1, 0.01)
                    for i, e in enumerate(base_estimator.estimators)
                }

            if search_algorithm != "grid":
                tc = total_combinations_in_grid(param_grid)
                if tc <= n_iter:
                    self.logger.info(
                        f"{n_iter} is bigger than total combinations {tc}, setting search algorithm to grid"
                    )
                    search_algorithm = "grid"
        else:
            param_grid = estimator_definition.tune_distribution

            if isinstance(base_estimator, (VotingClassifier, VotingRegressor)):
                # special case to handle VotingClassifier, as weights need to be
                # generated dynamically
                param_grid = {
                    f"weight_{i}": UniformDistribution(0.000000001, 1)
                    for i, e in enumerate(base_estimator.estimators)
                }

        if not param_grid:
            raise ValueError(
                "parameter grid for tuning is empty. If passing custom_grid, make sure that it is not empty. If not passing custom_grid, the passed estimator does not have a built-in tuning grid."
            )

        suffixes = []

        if is_stacked_model:
            self.logger.info(
                "Stacked model passed, will tune meta model hyperparameters"
            )
            suffixes.append("final_estimator")

        gc.collect()

        with estimator_pipeline(self.pipeline, model) as pipeline_with_model:
            extra_params = {}

            fit_kwargs = get_pipeline_fit_kwargs(pipeline_with_model, fit_kwargs)

            actual_estimator_label = get_pipeline_estimator_label(pipeline_with_model)

            suffixes.append(actual_estimator_label)

            suffixes = "__".join(reversed(suffixes))

            param_grid = {f"{suffixes}__{k}": v for k, v in param_grid.items()}

            if estimator_definition is not None:
                search_kwargs = {**estimator_definition.tune_args, **kwargs}
                n_jobs = (
                    self._gpu_n_jobs_param
                    if estimator_definition.is_gpu_enabled
                    else self.n_jobs_param
                )
            else:
                search_kwargs = {}
                n_jobs = self.n_jobs_param

            if custom_grid is not None:
                self.logger.info(f"custom_grid: {param_grid}")

            from sklearn.gaussian_process import GaussianProcessClassifier

            # special case to prevent running out of memory
            if isinstance(pipeline_with_model.steps[-1][1], GaussianProcessClassifier):
                n_jobs = 1

            self.logger.info(f"Tuning with n_jobs={n_jobs}")

            def get_optuna_tpe_sampler():
                try:
                    tpe_sampler = optuna.samplers.TPESampler(
                        seed=self.seed, multivariate=True, constant_liar=True
                    )
                except TypeError:
                    # constant_liar added in 2.8.0
                    tpe_sampler = optuna.samplers.TPESampler(
                        seed=self.seed, multivariate=True
                    )
                return tpe_sampler

            if search_library == "optuna":
                # suppress output
                logging.getLogger("optuna").setLevel(logging.WARNING)

                pruner_translator = {
                    "asha": optuna.pruners.SuccessiveHalvingPruner(),  # type: ignore
                    "hyperband": optuna.pruners.HyperbandPruner(),  # type: ignore
                    "median": optuna.pruners.MedianPruner(),  # type: ignore
                    False: optuna.pruners.NopPruner(),  # type: ignore
                    None: optuna.pruners.NopPruner(),  # type: ignore
                }
                pruner = early_stopping
                if pruner in pruner_translator:
                    pruner = pruner_translator[early_stopping]

                sampler_translator = {
                    "tpe": get_optuna_tpe_sampler(),  # type: ignore
                    "random": optuna.samplers.RandomSampler(seed=self.seed),  # type: ignore
                }
                sampler = sampler_translator[search_algorithm]

                try:
                    param_grid = get_optuna_distributions(param_grid)
                except:
                    self.logger.warning(
                        "Couldn't convert param_grid to specific library distributions. Exception:"
                    )
                    self.logger.warning(traceback.format_exc())

                study = optuna.create_study(  # type: ignore
                    direction="maximize", sampler=sampler, pruner=pruner
                )

                self.logger.info("Initializing optuna.integration.OptunaSearchCV")
                model_grid = optuna.integration.OptunaSearchCV(  # type: ignore
                    estimator=pipeline_with_model,
                    param_distributions=param_grid,
                    cv=fold,
                    enable_pruning=early_stopping
                    and can_early_stop(
                        pipeline_with_model, True, False, False, param_grid
                    ),
                    max_iter=early_stopping_max_iters,
                    n_jobs=n_jobs,
                    n_trials=n_iter,
                    random_state=self.seed,
                    scoring=optimize,
                    study=study,
                    refit=False,
                    verbose=tuner_verbose,
                    error_score="raise",
                    **search_kwargs,
                )

            elif search_library == "tune-sklearn":

                early_stopping_translator = {
                    "asha": "ASHAScheduler",
                    "hyperband": "HyperBandScheduler",
                    "median": "MedianStoppingRule",
                }
                if early_stopping in early_stopping_translator:
                    early_stopping = early_stopping_translator[early_stopping]

                do_early_stop = early_stopping and can_early_stop(
                    pipeline_with_model, True, True, True, param_grid
                )

                if not do_early_stop and search_algorithm == "bohb":
                    raise ValueError(
                        "'bohb' requires early_stopping = True and the estimator to support early stopping (has partial_fit, warm_start or is an XGBoost model)."
                    )

                elif early_stopping and can_early_stop(
                    pipeline_with_model, False, True, False, param_grid
                ):
                    if "actual_estimator__n_estimators" in param_grid:
                        if custom_grid is None:
                            extra_params[
                                "actual_estimator__n_estimators"
                            ] = pipeline_with_model.get_params()[
                                "actual_estimator__n_estimators"
                            ]
                            param_grid.pop("actual_estimator__n_estimators")
                        else:
                            raise ValueError(
                                "parameter grid cannot contain n_estimators or max_iter if early_stopping is True and the model is warm started. Use early_stopping_max_iters params to set the upper bound of n_estimators or max_iter."
                            )
                    if "actual_estimator__max_iter" in param_grid:
                        if custom_grid is None:
                            param_grid.pop("actual_estimator__max_iter")
                        else:
                            raise ValueError(
                                "parameter grid cannot contain n_estimators or max_iter if early_stopping is True and the model is warm started. Use early_stopping_max_iters params to set the upper bound of n_estimators or max_iter."
                            )

                from tune_sklearn import TuneGridSearchCV, TuneSearchCV

                with true_warm_start(
                    pipeline_with_model
                ) if do_early_stop else nullcontext():
                    if search_algorithm == "grid":

                        self.logger.info("Initializing tune_sklearn.TuneGridSearchCV")
                        model_grid = TuneGridSearchCV(
                            estimator=pipeline_with_model,
                            param_grid=param_grid,
                            early_stopping=do_early_stop,
                            scoring=optimize,
                            cv=fold,
                            max_iters=early_stopping_max_iters,
                            n_jobs=n_jobs,
                            use_gpu=self.gpu_param,
                            refit=False,
                            verbose=tuner_verbose,
                            pipeline_auto_early_stop=True,
                            **search_kwargs,
                        )
                    else:
                        if search_algorithm == "hyperopt":
                            try:
                                param_grid = get_hyperopt_distributions(param_grid)
                            except:
                                self.logger.warning(
                                    "Couldn't convert param_grid to specific library distributions. Exception:"
                                )
                                self.logger.warning(traceback.format_exc())
                        elif search_algorithm == "bayesian":
                            try:
                                param_grid = get_skopt_distributions(param_grid)
                            except:
                                self.logger.warning(
                                    "Couldn't convert param_grid to specific library distributions. Exception:"
                                )
                                self.logger.warning(traceback.format_exc())
                        elif search_algorithm == "bohb":
                            try:
                                param_grid = get_CS_distributions(param_grid)
                            except:
                                self.logger.warning(
                                    "Couldn't convert param_grid to specific library distributions. Exception:"
                                )
                                self.logger.warning(traceback.format_exc())
                        elif search_algorithm != "random":
                            try:
                                param_grid = get_tune_distributions(param_grid)
                            except:
                                self.logger.warning(
                                    "Couldn't convert param_grid to specific library distributions. Exception:"
                                )
                                self.logger.warning(traceback.format_exc())
                        self.logger.info(
                            f"Initializing tune_sklearn.TuneSearchCV, {search_algorithm}"
                        )
                        if (
                            search_algorithm == "optuna"
                            and not "sampler" in search_kwargs
                        ):
                            import optuna

                            search_kwargs["sampler"] = get_optuna_tpe_sampler()
                        model_grid = TuneSearchCV(
                            estimator=pipeline_with_model,
                            search_optimization=search_algorithm,
                            param_distributions=param_grid,
                            n_trials=n_iter,
                            early_stopping=do_early_stop,
                            scoring=optimize,
                            cv=fold,
                            random_state=self.seed,
                            max_iters=early_stopping_max_iters,
                            n_jobs=n_jobs,
                            use_gpu=self.gpu_param,
                            refit=True,
                            verbose=tuner_verbose,
                            pipeline_auto_early_stop=True,
                            **search_kwargs,
                        )

            elif search_library == "scikit-optimize":
                import skopt

                try:
                    param_grid = get_skopt_distributions(param_grid)
                except:
                    self.logger.warning(
                        "Couldn't convert param_grid to specific library distributions. Exception:"
                    )
                    self.logger.warning(traceback.format_exc())

                self.logger.info("Initializing skopt.BayesSearchCV")
                model_grid = skopt.BayesSearchCV(
                    estimator=pipeline_with_model,
                    search_spaces=param_grid,
                    scoring=optimize,
                    n_iter=n_iter,
                    cv=fold,
                    random_state=self.seed,
                    refit=False,
                    n_jobs=n_jobs,
                    verbose=tuner_verbose,
                    **search_kwargs,
                )
            else:
                # needs to be imported like that for the monkeypatch
                import sklearn.model_selection._search

                try:
                    param_grid = get_base_distributions(param_grid)
                except:
                    self.logger.warning(
                        "Couldn't convert param_grid to specific library distributions. Exception:"
                    )
                    self.logger.warning(traceback.format_exc())

                if search_algorithm == "grid":
                    self.logger.info("Initializing GridSearchCV")
                    model_grid = sklearn.model_selection._search.GridSearchCV(
                        estimator=pipeline_with_model,
                        param_grid=param_grid,
                        scoring=optimize,
                        cv=fold,
                        refit=False,
                        n_jobs=n_jobs,
                        verbose=tuner_verbose,
                        **search_kwargs,
                    )
                else:
                    self.logger.info("Initializing RandomizedSearchCV")
                    model_grid = sklearn.model_selection._search.RandomizedSearchCV(
                        estimator=pipeline_with_model,
                        param_distributions=param_grid,
                        scoring=optimize,
                        n_iter=n_iter,
                        cv=fold,
                        random_state=self.seed,
                        refit=False,
                        n_jobs=n_jobs,
                        verbose=tuner_verbose,
                        **search_kwargs,
                    )

            # with io.capture_output():
            if search_library == "scikit-learn":
                # monkey patching to fix overflows on Windows
                with patch(
                    "sklearn.model_selection._search.sample_without_replacement",
                    pycaret.internal.patches.sklearn._mp_sample_without_replacement,
                ):
                    with patch(
                        "sklearn.model_selection._search.ParameterGrid.__getitem__",
                        pycaret.internal.patches.sklearn._mp_ParameterGrid_getitem,
                    ):
                        model_grid.fit(data_X, data_y, groups=groups, **fit_kwargs)
            else:
                model_grid.fit(data_X, data_y, groups=groups, **fit_kwargs)
            best_params = model_grid.best_params_
            self.logger.info(f"best_params: {best_params}")
            best_params = {**best_params, **extra_params}
            if actual_estimator_label:
                best_params = {
                    k.replace(f"{actual_estimator_label}__", ""): v
                    for k, v in best_params.items()
                }
            cv_results = None
            try:
                cv_results = model_grid.cv_results_
            except:
                self.logger.warning(
                    "Couldn't get cv_results from model_grid. Exception:"
                )
                self.logger.warning(traceback.format_exc())

        display.move_progress()

        self.logger.info("Hyperparameter search completed")

        if isinstance(model, TunableMixin):
            self.logger.info("Getting base sklearn object from tunable")
            best_params = {
                k: v
                for k, v in model.get_params().items()
                if k in model.get_base_sklearn_params().keys()
            }
            model = model.get_base_sklearn_object()

        self.logger.info(
            "SubProcess create_model() called =================================="
        )
        best_model, model_fit_time = self.create_model(
            estimator=model,
            system=False,
            display=display,
            fold=fold,
            round=round,
            groups=groups,
            fit_kwargs=fit_kwargs,
            return_train_score=return_train_score,
            **best_params,
        )
        model_results = self.pull()
        self.logger.info(
            "SubProcess create_model() end =================================="
        )

        if choose_better:
            best_model = self._choose_better(
                [estimator, (best_model, model_results)],
                compare_dimension,
                fold,
                groups=groups,
                fit_kwargs=fit_kwargs,
                display=display,
            )

        # end runtime
        runtime_end = time.time()
        runtime = np.array(runtime_end - runtime_start).round(2)

        # dashboard logging
        if self.logging_param:
            indices = self._get_return_train_score_indices_for_logging(
                return_train_score=return_train_score
            )
            avgs_dict_log = {k: v for k, v in model_results.loc[indices].items()}
            self.logging_param.log_model_comparison(model_results, "tune_model")

            self._log_model(
                model=best_model,
                model_results=model_results,
                score_dict=avgs_dict_log,
                source="tune_model",
                runtime=runtime,
                model_fit_time=model_fit_time,
                pipeline=self.pipeline,
                log_plots=self.log_plots_param,
                tune_cv_results=cv_results,
                display=display,
            )

        model_results = self._highlight_and_round_model_results(
            model_results, return_train_score, round
        )
        display.display(model_results, clear=True)

        self.logger.info(f"master_model_container: {len(self.master_model_container)}")
        self.logger.info(f"display_container: {len(self.display_container)}")

        self.logger.info(str(best_model))
        self.logger.info(
            "tune_model() successfully completed......................................"
        )

        gc.collect()
        if return_tuner:
            return (best_model, model_grid)
        return best_model

    def ensemble_model(
        self,
        estimator,
        method: str = "Bagging",
        fold: Optional[Union[int, Any]] = None,
        n_estimators: int = 10,
        round: int = 4,
        choose_better: bool = False,
        optimize: str = "Accuracy",
        fit_kwargs: Optional[dict] = None,
        groups: Optional[Union[str, Any]] = None,
        probability_threshold: Optional[float] = None,
        verbose: bool = True,
        return_train_score: bool = False,
        display: Optional[CommonDisplay] = None,  # added in pycaret==2.2.0
    ) -> Any:
        """
        This function ensembles the trained base estimator using the method defined in
        'method' parameter (default = 'Bagging'). The output prints a score grid that shows
        Accuracy, AUC, Recall, Precision, F1, Kappa and MCC by fold (default = 10 Fold).

        This function returns a trained model object.

        Model must be created using create_model() or tune_model().

        Example
        -------
        >>> from pycaret.datasets import get_data
        >>> juice = get_data('juice')
        >>> experiment_name = setup(data = juice,  target = 'Purchase')
        >>> dt = create_model('dt')
        >>> ensembled_dt = ensemble_model(dt)

        This will return an ensembled Decision Tree model using 'Bagging'.

        Parameters
        ----------
        estimator : object, default = None

        method: str, default = 'Bagging'
            Bagging method will create an ensemble meta-estimator that fits base
            classifiers each on random subsets of the original dataset. The other
            available method is 'Boosting' which will create a meta-estimators by
            fitting a classifier on the original dataset and then fits additional
            copies of the classifier on the same dataset but where the weights of
            incorrectly classified instances are adjusted such that subsequent
            classifiers focus more on difficult cases.

        fold: integer or scikit-learn compatible CV generator, default = None
            Controls cross-validation. If None, will use the CV generator defined in setup().
            If integer, will use KFold CV with that many folds.
            When cross_validation is False, this parameter is ignored.

        n_estimators: integer, default = 10
            The number of base estimators in the ensemble.
            In case of perfect fit, the learning procedure is stopped early.

        round: integer, default = 4
            Number of decimal places the metrics in the score grid will be rounded to.

        choose_better: bool, default = False
            When set to set to True, base estimator is returned when the metric doesn't
            improve by ensemble_model. This guarantees the returned object would perform
            at least equivalent to base estimator created using create_model or model
            returned by compare_models.

        optimize: str, default = 'Accuracy'
            Only used when choose_better is set to True. optimize parameter is used
            to compare ensembled model with base estimator. Values accepted in
            optimize parameter are 'Accuracy', 'AUC', 'Recall', 'Precision', 'F1',
            'Kappa', 'MCC'.

        fit_kwargs: dict, default = {} (empty dict)
            Dictionary of arguments passed to the fit method of the model.

        groups: str or array-like, with shape (n_samples,), default = None
            Optional Group labels for the samples used while splitting the dataset into train/test set.
            If string is passed, will use the data column with that name as the groups.
            Only used if a group based cross-validation generator is used (eg. GroupKFold).
            If None, will use the value set in fold_groups parameter in setup().

        verbose: bool, default = True
            Score grid is not printed when verbose is set to False.

        return_train_score: bool, default = False
            If False, returns the CV Validation scores only.
            If True, returns the CV training scores along with the CV validation scores.
            This is useful when the user wants to do bias-variance tradeoff. A high CV
            training score with a low corresponding CV validation score indicates overfitting.

        Returns
        -------
        score_grid
            A table containing the scores of the model across the kfolds.
            Scoring metrics used are Accuracy, AUC, Recall, Precision, F1,
            Kappa and MCC. Mean and standard deviation of the scores across
            the folds are also returned.

        model
            Trained ensembled model object.

        Warnings
        --------
        - If target variable is multiclass (more than 2 classes), AUC will be returned
        as zero (0.0).


        """

        function_params_str = ", ".join([f"{k}={v}" for k, v in locals().items()])

        self.logger.info("Initializing ensemble_model()")
        self.logger.info(f"ensemble_model({function_params_str})")

        self.logger.info("Checking exceptions")

        # run_time
        runtime_start = time.time()

        if not fit_kwargs:
            fit_kwargs = {}

        # Check for estimator
        if not hasattr(estimator, "fit"):
            raise ValueError(
                f"Estimator {estimator} does not have the required fit() method."
            )

        # Check for allowed method
        available_method = ["Bagging", "Boosting"]
        if method not in available_method:
            raise ValueError(
                "Method parameter only accepts two values 'Bagging' or 'Boosting'."
            )

        # check boosting conflict
        if method == "Boosting":

            boosting_model_definition = self._all_models_internal["ada"]

            check_model = estimator

            try:
                check_model = boosting_model_definition.class_def(
                    check_model,
                    n_estimators=n_estimators,
                    **boosting_model_definition.args,
                )
                with io.capture_output():  # todo redirect to log
                    check_model.fit(self.X_train_transformed, self.y_train_transformed)
            except:
                raise TypeError(
                    "Estimator not supported for the Boosting method. Change the estimator or method to 'Bagging'."
                )

        # checking fold parameter
        if fold is not None and not (
            type(fold) is int or is_sklearn_cv_generator(fold)
        ):
            raise TypeError(
                "fold parameter must be either None, an integer or a scikit-learn compatible CV generator object."
            )

        # checking n_estimators parameter
        if type(n_estimators) is not int:
            raise TypeError("n_estimators parameter only accepts integer value.")

        # checking round parameter
        if type(round) is not int:
            raise TypeError("Round parameter only accepts integer value.")

        # checking verbose parameter
        if type(verbose) is not bool:
            raise TypeError(
                "Verbose parameter can only take argument as True or False."
            )

        # checking optimize parameter
        optimize = self._get_metric_by_name_or_id(optimize)
        if optimize is None:
            raise ValueError(
                f"Optimize method not supported. See docstring for list of available parameters."
            )

        # checking optimize parameter for multiclass
        if self._is_multiclass():
            if not optimize.is_multiclass:
                raise TypeError(
                    f"Optimization metric not supported for multiclass problems. See docstring for list of other optimization parameters."
                )

        # checking return_train_score parameter
        if type(return_train_score) is not bool:
            raise TypeError(
                "return_train_score can only take argument as True or False"
            )

        """

        ERROR HANDLING ENDS HERE

        """

        fold = self._get_cv_splitter(fold)

        groups = self._get_groups(groups)

        if not display:
            progress_args = {"max": 2 + 4}
<<<<<<< HEAD
=======
            master_display_columns = self._get_return_train_score_columns_for_display(
                return_train_score
            ) + [v.display_name for k, v in self._all_metrics.items()]
            if self._ml_usecase == MLUsecase.TIME_SERIES:
                master_display_columns.insert(0, "cutoff")
>>>>>>> cc7d5d9f
            timestampStr = datetime.datetime.now().strftime("%H:%M:%S")
            monitor_rows = [
                ["Initiated", ". . . . . . . . . . . . . . . . . .", timestampStr],
                [
                    "Status",
                    ". . . . . . . . . . . . . . . . . .",
                    "Loading Dependencies",
                ],
                [
                    "Estimator",
                    ". . . . . . . . . . . . . . . . . .",
                    "Compiling Library",
                ],
            ]
            display = CommonDisplay(
                verbose=verbose,
                html_param=self.html_param,
                progress_args=progress_args,
                monitor_rows=monitor_rows,
            )

        self.logger.info("Importing libraries")

        np.random.seed(self.seed)

        self.logger.info("Copying training dataset")

        display.move_progress()

        # setting optimize parameter

        compare_dimension = optimize.display_name
        optimize = optimize.scorer

        self.logger.info("Checking base model")

        _estimator_ = estimator

        estimator_id = self._get_model_id(estimator)

        if estimator_id is None:
            estimator_name = self._get_model_name(estimator)
            self.logger.info("A custom model has been passed")
        else:
            estimator_definition = self._all_models_internal[estimator_id]
            estimator_name = estimator_definition.name

        self.logger.info(f"Base model : {estimator_name}")

        display.update_monitor(2, estimator_name)

        """
        MONITOR UPDATE STARTS
        """

        display.update_monitor(1, "Selecting Estimator")

        """
        MONITOR UPDATE ENDS
        """

        model = get_estimator_from_meta_estimator(_estimator_)

        self.logger.info("Importing untrained ensembler")

        if method == "Bagging":
            self.logger.info("Ensemble method set to Bagging")
            bagging_model_definition = self._all_models_internal["Bagging"]

            model = bagging_model_definition.class_def(
                model,
                bootstrap=True,
                n_estimators=n_estimators,
                **bagging_model_definition.args,
            )

        else:
            self.logger.info("Ensemble method set to Boosting")
            boosting_model_definition = self._all_models_internal["ada"]
            model = boosting_model_definition.class_def(
                model, n_estimators=n_estimators, **boosting_model_definition.args
            )

        display.move_progress()

        self.logger.info(
            "SubProcess create_model() called =================================="
        )
        model, model_fit_time = self.create_model(
            estimator=model,
            system=False,
            display=display,
            fold=fold,
            round=round,
            fit_kwargs=fit_kwargs,
            groups=groups,
            probability_threshold=probability_threshold,
            return_train_score=return_train_score,
        )
        best_model = model
        model_results = self.pull()
        self.logger.info(
            "SubProcess create_model() end =================================="
        )

        # end runtime
        runtime_end = time.time()
        runtime = np.array(runtime_end - runtime_start).round(2)

        # dashboard logging
        if self.logging_param:
            indices = self._get_return_train_score_indices_for_logging(
                return_train_score=return_train_score
            )
            avgs_dict_log = {k: v for k, v in model_results.loc[indices].items()}
            self.logging_param.log_model_comparison(model_results, "ensemble_model")

            self._log_model(
                model=best_model,
                model_results=model_results,
                score_dict=avgs_dict_log,
                source="ensemble_model",
                runtime=runtime,
                model_fit_time=model_fit_time,
                pipeline=self.pipeline,
                log_plots=self.log_plots_param,
                display=display,
            )

        if choose_better:
            model = self._choose_better(
                [_estimator_, (best_model, model_results)],
                compare_dimension,
                fold,
                groups=groups,
                fit_kwargs=fit_kwargs,
                display=display,
            )

        model_results = self._highlight_and_round_model_results(
            model_results, return_train_score, round
        )
        display.display(model_results, clear=True)

        self.logger.info(f"master_model_container: {len(self.master_model_container)}")
        self.logger.info(f"display_container: {len(self.display_container)}")

        self.logger.info(str(model))
        self.logger.info(
            "ensemble_model() succesfully completed......................................"
        )

        gc.collect()
        return model

    def blend_models(
        self,
        estimator_list: list,
        fold: Optional[Union[int, Any]] = None,
        round: int = 4,
        choose_better: bool = False,
        optimize: str = "Accuracy",
        method: str = "auto",
        weights: Optional[List[float]] = None,  # added in pycaret==2.2.0
        fit_kwargs: Optional[dict] = None,
        groups: Optional[Union[str, Any]] = None,
        probability_threshold: Optional[float] = None,
        verbose: bool = True,
        return_train_score: bool = False,
        display: Optional[CommonDisplay] = None,  # added in pycaret==2.2.0
    ) -> Any:

        """
        This function creates a Soft Voting / Majority Rule classifier for all the
        estimators in the model library (excluding the few when turbo is True) or
        for specific trained estimators passed as a list in estimator_list param.
        It scores it using Cross Validation. The output prints a score
        grid that shows Accuracy, AUC, Recall, Precision, F1, Kappa and MCC by
        fold (default CV = 10 Folds).

        This function returns a trained model object.

        Example
        -------
        >>> lr = create_model('lr')
        >>> rf = create_model('rf')
        >>> knn = create_model('knn')
        >>> blend_three = blend_models(estimator_list = [lr,rf,knn])

        This will create a VotingClassifier of lr, rf and knn.

        Parameters
        ----------
        estimator_list : list of objects

        fold: integer or scikit-learn compatible CV generator, default = None
            Controls cross-validation. If None, will use the CV generator defined in setup().
            If integer, will use KFold CV with that many folds.
            When cross_validation is False, this parameter is ignored.

        round: integer, default = 4
            Number of decimal places the metrics in the score grid will be rounded to.

        choose_better: bool, default = False
            When set to set to True, base estimator is returned when the metric doesn't
            improve by ensemble_model. This guarantees the returned object would perform
            at least equivalent to base estimator created using create_model or model
            returned by compare_models.

        optimize: str, default = 'Accuracy'
            Only used when choose_better is set to True. optimize parameter is used
            to compare ensembled model with base estimator. Values accepted in
            optimize parameter are 'Accuracy', 'AUC', 'Recall', 'Precision', 'F1',
            'Kappa', 'MCC'.

        method: str, default = 'auto'
            'hard' uses predicted class labels for majority rule voting. 'soft', predicts
            the class label based on the argmax of the sums of the predicted probabilities,
            which is recommended for an ensemble of well-calibrated classifiers. Default value,
            'auto', will try to use 'soft' and fall back to 'hard' if the former is not supported.

        weights: list, default = None
            Sequence of weights (float or int) to weight the occurrences of predicted class labels (hard voting)
            or class probabilities before averaging (soft voting). Uses uniform weights if None.

        fit_kwargs: dict, default = {} (empty dict)
            Dictionary of arguments passed to the fit method of the model.

        groups: str or array-like, with shape (n_samples,), default = None
            Optional Group labels for the samples used while splitting the dataset into train/test set.
            If string is passed, will use the data column with that name as the groups.
            Only used if a group based cross-validation generator is used (eg. GroupKFold).
            If None, will use the value set in fold_groups parameter in setup().

        verbose: bool, default = True
            Score grid is not printed when verbose is set to False.

        return_train_score: bool, default = False
            If False, returns the CV Validation scores only.
            If True, returns the CV training scores along with the CV validation scores.
            This is useful when the user wants to do bias-variance tradeoff. A high CV
            training score with a low corresponding CV validation score indicates overfitting.

        Returns
        -------
        score_grid
            A table containing the scores of the model across the kfolds.
            Scoring metrics used are Accuracy, AUC, Recall, Precision, F1,
            Kappa and MCC. Mean and standard deviation of the scores across
            the folds are also returned.

        model
            Trained Voting Classifier model object.

        Warnings
        --------
        - When passing estimator_list with method set to 'soft'. All the models in the
        estimator_list must support predict_proba function. 'svm' and 'ridge' does not
        support the predict_proba and hence an exception will be raised.

        - When estimator_list is set to 'All' and method is forced to 'soft', estimators
        that does not support the predict_proba function will be dropped from the estimator
        list.

        - If target variable is multiclass (more than 2 classes), AUC will be returned as
        zero (0.0).



        """
        self._check_setup_ran()

        function_params_str = ", ".join([f"{k}={v}" for k, v in locals().items()])

        self.logger.info("Initializing blend_models()")
        self.logger.info(f"blend_models({function_params_str})")

        self.logger.info("Checking exceptions")

        # run_time
        runtime_start = time.time()

        if not fit_kwargs:
            fit_kwargs = {}

        # checking method parameter
        available_method = ["auto", "soft", "hard", "mean", "median", "voting"]
        if method not in available_method:
            raise ValueError(
                "Method parameter only accepts 'auto', 'soft', 'hard', 'mean', 'median' or 'voting' as a parameter. See Docstring for details."
            )

        # checking error for estimator_list (skip for timeseries)
        if not self._ml_usecase == MLUsecase.TIME_SERIES:
            for i in estimator_list:
                if not hasattr(i, "fit"):
                    raise ValueError(
                        f"Estimator {i} does not have the required fit() method."
                    )
                if self._ml_usecase == MLUsecase.CLASSIFICATION:
                    # checking method parameter with estimator list
                    if method != "hard":

                        for i in estimator_list:
                            if not hasattr(i, "predict_proba"):
                                if method != "auto":
                                    raise TypeError(
                                        f"Estimator list contains estimator {i} that doesn't support probabilities and method is forced to 'soft'. Either change the method or drop the estimator."
                                    )
                                else:
                                    self.logger.info(
                                        f"Estimator {i} doesn't support probabilities, falling back to 'hard'."
                                    )
                                    method = "hard"
                                    break

                        if method == "auto":
                            method = "soft"

        # checking fold parameter
        if fold is not None and not (
            type(fold) is int or is_sklearn_cv_generator(fold)
        ):
            raise TypeError(
                "fold parameter must be either None, an integer or a scikit-learn compatible CV generator object."
            )

        # checking round parameter
        if type(round) is not int:
            raise TypeError("Round parameter only accepts integer value.")

        if weights is not None:
            num_estimators = len(estimator_list)
            # checking weights parameter
            if len(weights) != num_estimators:
                raise ValueError(
                    "weights parameter must have the same length as the estimator_list."
                )
            if not all((isinstance(x, int) or isinstance(x, float)) for x in weights):
                raise TypeError("weights must contain only ints or floats.")

        # checking verbose parameter
        if type(verbose) is not bool:
            raise TypeError(
                "Verbose parameter can only take argument as True or False."
            )

        # checking optimize parameter
        optimize = self._get_metric_by_name_or_id(optimize)
        if optimize is None:
            raise ValueError(
                f"Optimize method not supported. See docstring for list of available parameters."
            )

        # checking optimize parameter for multiclass
        if self._is_multiclass():
            if not optimize.is_multiclass:
                raise TypeError(
                    f"Optimization metric not supported for multiclass problems. See docstring for list of other optimization parameters."
                )

        # checking return_train_score parameter
        if type(return_train_score) is not bool:
            raise TypeError(
                "return_train_score can only take argument as True or False"
            )

        """

        ERROR HANDLING ENDS HERE

        """
        if self._ml_usecase == MLUsecase.TIME_SERIES:
            # Just return the fold to create_model. It will do the rest
            # fold = fold
            pass
        else:
            fold = self._get_cv_splitter(fold)

        groups = self._get_groups(groups)

        if not display:
            progress_args = {"max": 2 + 4}
<<<<<<< HEAD
=======
            master_display_columns = self._get_return_train_score_columns_for_display(
                return_train_score
            ) + [v.display_name for k, v in self._all_metrics.items()]
            if self._ml_usecase == MLUsecase.TIME_SERIES:
                master_display_columns.insert(0, "cutoff")
>>>>>>> cc7d5d9f
            timestampStr = datetime.datetime.now().strftime("%H:%M:%S")
            monitor_rows = [
                ["Initiated", ". . . . . . . . . . . . . . . . . .", timestampStr],
                [
                    "Status",
                    ". . . . . . . . . . . . . . . . . .",
                    "Loading Dependencies",
                ],
                [
                    "Estimator",
                    ". . . . . . . . . . . . . . . . . .",
                    "Compiling Library",
                ],
            ]
            display = CommonDisplay(
                verbose=verbose,
                html_param=self.html_param,
                progress_args=progress_args,
                monitor_rows=monitor_rows,
            )

        self.logger.info("Importing libraries")

        np.random.seed(self.seed)

        self.logger.info("Copying training dataset")

        # setting optimize parameter
        compare_dimension = optimize.display_name
        optimize = optimize.scorer

        display.move_progress()

        """
        MONITOR UPDATE STARTS
        """

        display.update_monitor(1, "Compiling Estimators")

        """
        MONITOR UPDATE ENDS
        """

        self.logger.info("Getting model names")
        estimator_dict = {}
        for x in estimator_list:
            x = get_estimator_from_meta_estimator(x)
            name = self._get_model_name(x)
            suffix = 1
            original_name = name
            while name in estimator_dict:
                name = f"{original_name}_{suffix}"
                suffix += 1
            estimator_dict[name] = x

        estimator_list = list(estimator_dict.items())

        if self._ml_usecase == MLUsecase.TIME_SERIES:
            voting_model_definition = self._all_models_internal["ensemble_forecaster"]
        else:
            voting_model_definition = self._all_models_internal["Voting"]

        if self._ml_usecase == MLUsecase.CLASSIFICATION:
            model = voting_model_definition.class_def(
                estimators=estimator_list, voting=method, n_jobs=self._gpu_n_jobs_param
            )
        elif self._ml_usecase == MLUsecase.TIME_SERIES:
            model = voting_model_definition.class_def(
                forecasters=estimator_list,
                method=method,
                weights=weights,
                n_jobs=self._gpu_n_jobs_param,
            )
        else:
            model = voting_model_definition.class_def(
                estimators=estimator_list, n_jobs=self._gpu_n_jobs_param
            )

        display.update_monitor(2, voting_model_definition.name)

        display.move_progress()

        self.logger.info(
            "SubProcess create_model() called =================================="
        )
        model, model_fit_time = self.create_model(
            estimator=model,
            system=False,
            display=display,
            fold=fold,
            round=round,
            fit_kwargs=fit_kwargs,
            groups=groups,
            probability_threshold=probability_threshold,
            return_train_score=return_train_score,
        )

        model_results = self.pull()
        self.logger.info(
            "SubProcess create_model() end =================================="
        )

        # end runtime
        runtime_end = time.time()
        runtime = np.array(runtime_end - runtime_start).round(2)

        # dashboard logging
        if self.logging_param:
            indices = self._get_return_train_score_indices_for_logging(
                return_train_score=return_train_score
            )
            avgs_dict_log = {k: v for k, v in model_results.loc[indices].items()}
            self.logging_param.log_model_comparison(model_results, "blend_models")

            self._log_model(
                model=model,
                model_results=model_results,
                score_dict=avgs_dict_log,
                source="blend_models",
                runtime=runtime,
                model_fit_time=model_fit_time,
                pipeline=self.pipeline,
                log_plots=self.log_plots_param,
                display=display,
            )

        if choose_better:
            model = self._choose_better(
                [(model, model_results)] + estimator_list,
                compare_dimension,
                fold,
                groups=groups,
                fit_kwargs=fit_kwargs,
                display=display,
            )

        model_results = self._highlight_and_round_model_results(
            model_results, return_train_score, round
        )
        display.display(model_results, clear=True)

        self.logger.info(f"master_model_container: {len(self.master_model_container)}")
        self.logger.info(f"display_container: {len(self.display_container)}")

        self.logger.info(str(model))
        self.logger.info(
            "blend_models() succesfully completed......................................"
        )

        gc.collect()
        return model

    def stack_models(
        self,
        estimator_list: list,
        meta_model=None,
        meta_model_fold: Optional[Union[int, Any]] = 5,
        fold: Optional[Union[int, Any]] = None,
        round: int = 4,
        method: str = "auto",
        restack: bool = False,
        choose_better: bool = False,
        optimize: str = "Accuracy",
        fit_kwargs: Optional[dict] = None,
        groups: Optional[Union[str, Any]] = None,
        probability_threshold: Optional[float] = None,
        verbose: bool = True,
        return_train_score: bool = False,
        display: Optional[CommonDisplay] = None,
    ) -> Any:

        """
        This function trains a meta model and scores it using Cross Validation.
        The predictions from the base level models as passed in the estimator_list parameter
        are used as input features for the meta model. The restacking parameter controls
        the ability to expose raw features to the meta model when set to True
        (default = False).

        The output prints the score grid that shows Accuracy, AUC, Recall, Precision,
        F1, Kappa and MCC by fold (default = 10 Folds).

        This function returns a trained model object.

        Example
        -------
        >>> from pycaret.datasets import get_data
        >>> juice = get_data('juice')
        >>> experiment_name = setup(data = juice,  target = 'Purchase')
        >>> dt = create_model('dt')
        >>> rf = create_model('rf')
        >>> ada = create_model('ada')
        >>> ridge = create_model('ridge')
        >>> knn = create_model('knn')
        >>> stacked_models = stack_models(estimator_list=[dt,rf,ada,ridge,knn])

        This will create a meta model that will use the predictions of all the
        models provided in estimator_list param. By default, the meta model is
        Logistic Regression but can be changed with meta_model param.

        Parameters
        ----------
        estimator_list : list of objects

        meta_model : object, default = None
            If set to None, Logistic Regression is used as a meta model.

        fold: int or scikit-learn compatible CV generator, default = None
            Controls cross-validation. If None, the CV generator in the ``fold_strategy``
            parameter of the ``setup`` function is used. When an integer is passed,
            it is interpreted as the 'n_splits' parameter of the CV generator in the
            ``setup`` function.

        fold: integer or scikit-learn compatible CV generator, default = None
            Controls cross-validation. If None, will use the CV generator defined in setup().
            If integer, will use KFold CV with that many folds.
            When cross_validation is False, this parameter is ignored.

        round: integer, default = 4
            Number of decimal places the metrics in the score grid will be rounded to.

        method: string, default = 'auto'
            - if ‘auto’, it will try to invoke, for each estimator, 'predict_proba',
            'decision_function' or 'predict' in that order.
            - otherwise, one of 'predict_proba', 'decision_function' or 'predict'.
            If the method is not implemented by the estimator, it will raise an error.

        restack: bool, default = False
            When restack is set to True, raw data will be exposed to meta model when
            making predictions, otherwise when False, only the predicted label or
            probabilities is passed to meta model when making final predictions.

        choose_better: bool, default = False
            When set to set to True, base estimator is returned when the metric doesn't
            improve by ensemble_model. This guarantees the returned object would perform
            at least equivalent to base estimator created using create_model or model
            returned by compare_models.

        optimize: str, default = 'Accuracy'
            Only used when choose_better is set to True. optimize parameter is used
            to compare ensembled model with base estimator. Values accepted in
            optimize parameter are 'Accuracy', 'AUC', 'Recall', 'Precision', 'F1',
            'Kappa', 'MCC'.

        fit_kwargs: dict, default = {} (empty dict)
            Dictionary of arguments passed to the fit method of the model.

        groups: str or array-like, with shape (n_samples,), default = None
            Optional Group labels for the samples used while splitting the dataset into train/test set.
            If string is passed, will use the data column with that name as the groups.
            Only used if a group based cross-validation generator is used (eg. GroupKFold).
            If None, will use the value set in fold_groups parameter in setup().

        verbose: bool, default = True
            Score grid is not printed when verbose is set to False.

        return_train_score: bool, default = False
            If False, returns the CV Validation scores only.
            If True, returns the CV training scores along with the CV validation scores.
            This is useful when the user wants to do bias-variance tradeoff. A high CV
            training score with a low corresponding CV validation score indicates overfitting.

        Returns
        -------
        score_grid
            A table containing the scores of the model across the kfolds.
            Scoring metrics used are Accuracy, AUC, Recall, Precision, F1,
            Kappa and MCC. Mean and standard deviation of the scores across
            the folds are also returned.

        model
            Trained model object.

        Warnings
        --------
        -  If target variable is multiclass (more than 2 classes), AUC will be returned
        as zero (0.0).

        """

        function_params_str = ", ".join([f"{k}={v}" for k, v in locals().items()])

        self.logger.info("Initializing stack_models()")
        self.logger.info(f"stack_models({function_params_str})")

        self.logger.info("Checking exceptions")

        # run_time
        runtime_start = time.time()

        if not fit_kwargs:
            fit_kwargs = {}

        # checking error for estimator_list
        for i in estimator_list:
            if not hasattr(i, "fit"):
                raise ValueError(
                    f"Estimator {i} does not have the required fit() method."
                )

        # checking meta model
        if meta_model is not None:
            if not hasattr(meta_model, "fit"):
                raise ValueError(
                    f"Meta Model {meta_model} does not have the required fit() method."
                )

        # checking fold parameter
        if fold is not None and not (
            type(fold) is int or is_sklearn_cv_generator(fold)
        ):
            raise TypeError(
                "fold parameter must be either None, an integer or a scikit-learn compatible CV generator object."
            )

        # checking round parameter
        if type(round) is not int:
            raise TypeError("Round parameter only accepts integer value.")

        # checking method parameter
        available_method = ["auto", "predict_proba", "decision_function", "predict"]
        if method not in available_method:
            raise ValueError(
                "Method parameter not acceptable. It only accepts 'auto', 'predict_proba', 'decision_function', 'predict'."
            )

        # checking restack parameter
        if type(restack) is not bool:
            raise TypeError(
                "Restack parameter can only take argument as True or False."
            )

        # checking verbose parameter
        if type(verbose) is not bool:
            raise TypeError(
                "Verbose parameter can only take argument as True or False."
            )

        # checking optimize parameter
        optimize = self._get_metric_by_name_or_id(optimize)
        if optimize is None:
            raise ValueError(
                f"Optimize method not supported. See docstring for list of available parameters."
            )

        # checking optimize parameter for multiclass
        if self._is_multiclass():
            if not optimize.is_multiclass:
                raise TypeError(
                    f"Optimization metric not supported for multiclass problems. See docstring for list of other optimization parameters."
                )

        # checking return_train_score parameter
        if type(return_train_score) is not bool:
            raise TypeError(
                "return_train_score can only take argument as True or False"
            )

        """

        ERROR HANDLING ENDS HERE

        """

        fold = self._get_cv_splitter(fold)

        groups = self._get_groups(groups)

        self.logger.info("Defining meta model")
        if meta_model == None:
            estimator = "lr"
            meta_model_definition = self._all_models_internal[estimator]
            meta_model_args = meta_model_definition.args
            meta_model = meta_model_definition.class_def(**meta_model_args)
        else:
            meta_model = clone(get_estimator_from_meta_estimator(meta_model))

        if not display:
            progress_args = {"max": 2 + 4}
<<<<<<< HEAD
=======
            master_display_columns = self._get_return_train_score_columns_for_display(
                return_train_score
            ) + [v.display_name for k, v in self._all_metrics.items()]
            if self._ml_usecase == MLUsecase.TIME_SERIES:
                master_display_columns.insert(0, "cutoff")
>>>>>>> cc7d5d9f
            timestampStr = datetime.datetime.now().strftime("%H:%M:%S")
            monitor_rows = [
                ["Initiated", ". . . . . . . . . . . . . . . . . .", timestampStr],
                [
                    "Status",
                    ". . . . . . . . . . . . . . . . . .",
                    "Loading Dependencies",
                ],
                [
                    "Estimator",
                    ". . . . . . . . . . . . . . . . . .",
                    "Compiling Library",
                ],
            ]
            display = CommonDisplay(
                verbose=verbose,
                html_param=self.html_param,
                progress_args=progress_args,
                monitor_rows=monitor_rows,
            )

        np.random.seed(self.seed)

        # setting optimize parameter
        compare_dimension = optimize.display_name
        optimize = optimize.scorer

        display.move_progress()

        """
        MONITOR UPDATE STARTS
        """

        display.update_monitor(1, "Compiling Estimators")

        """
        MONITOR UPDATE ENDS
        """

        self.logger.info("Getting model names")
        estimator_dict = {}
        for x in estimator_list:
            x = get_estimator_from_meta_estimator(x)
            name = self._get_model_name(x)
            suffix = 1
            original_name = name
            while name in estimator_dict:
                name = f"{original_name}_{suffix}"
                suffix += 1
            estimator_dict[name] = x

        estimator_list = list(estimator_dict.items())

        self.logger.info(estimator_list)

        stacking_model_definition = self._all_models_internal["Stacking"]
        if self._ml_usecase == MLUsecase.CLASSIFICATION:
            model = stacking_model_definition.class_def(
                estimators=estimator_list,
                final_estimator=meta_model,
                cv=meta_model_fold,
                stack_method=method,
                n_jobs=self._gpu_n_jobs_param,
                passthrough=restack,
            )
        else:
            model = stacking_model_definition.class_def(
                estimators=estimator_list,
                final_estimator=meta_model,
                cv=meta_model_fold,
                n_jobs=self._gpu_n_jobs_param,
                passthrough=restack,
            )

        display.update_monitor(2, stacking_model_definition.name)

        display.move_progress()

        self.logger.info(
            "SubProcess create_model() called =================================="
        )
        model, model_fit_time = self.create_model(
            estimator=model,
            system=False,
            display=display,
            fold=fold,
            round=round,
            fit_kwargs=fit_kwargs,
            groups=groups,
            probability_threshold=probability_threshold,
            return_train_score=return_train_score,
        )
        model_results = self.pull()
        self.logger.info(
            "SubProcess create_model() end =================================="
        )

        # end runtime
        runtime_end = time.time()
        runtime = np.array(runtime_end - runtime_start).round(2)

        # dashboard logging
        if self.logging_param:
            indices = self._get_return_train_score_indices_for_logging(
                return_train_score=return_train_score
            )
            avgs_dict_log = {k: v for k, v in model_results.loc[indices].items()}
            self.logging_param.log_model_comparison(model_results, "stack_model")

            self._log_model(
                model=model,
                model_results=model_results,
                score_dict=avgs_dict_log,
                source="stack_models",
                runtime=runtime,
                model_fit_time=model_fit_time,
                pipeline=self.pipeline,
                log_plots=self.log_plots_param,
                display=display,
            )

        if choose_better:
            model = self._choose_better(
                [(model, model_results)] + estimator_list,
                compare_dimension,
                fold,
                return_train_score,
                groups=groups,
                fit_kwargs=fit_kwargs,
                display=display,
            )

        model_results = self._highlight_and_round_model_results(
            model_results, return_train_score, round
        )
        display.display(model_results, clear=True)

        self.logger.info(f"master_model_container: {len(self.master_model_container)}")
        self.logger.info(f"display_container: {len(self.display_container)}")

        self.logger.info(str(model))
        self.logger.info(
            "stack_models() succesfully completed......................................"
        )

        gc.collect()
        return model

    def interpret_model(
        self,
        estimator,
        plot: str = "summary",
        feature: Optional[str] = None,
        observation: Optional[int] = None,
        use_train_data: bool = False,
        X_new_sample: Optional[pd.DataFrame] = None,
        y_new_sample: Optional[pd.DataFrame] = None,  # add for pfi explainer
        save: Union[str, bool] = False,
        **kwargs,  # added in pycaret==2.1
    ):

        """
        This function takes a trained model object and returns an interpretation plot
        based on the test / hold-out set. It only supports tree based algorithms.

        This function is implemented based on the SHAP (SHapley Additive exPlanations),
        which is a unified approach to explain the output of any machine learning model.
        SHAP connects game theory with local explanations.

        For more information : https://shap.readthedocs.io/en/latest/

        For Partial Dependence Plot : https://github.com/SauceCat/PDPbox

        Example
        -------
        >>> from pycaret.datasets import get_data
        >>> juice = get_data('juice')
        >>> experiment_name = setup(data = juice,  target = 'Purchase')
        >>> dt = create_model('dt')
        >>> interpret_model(dt)

        This will return a summary interpretation plot of Decision Tree model.

        Parameters
        ----------
        estimator : object, default = none
            A trained model object to be passed as an estimator. Only tree-based
            models are accepted when plot type is 'summary', 'correlation', or
            'reason'. 'pdp' plot is model agnostic.

        plot : str, default = 'summary'
            Abbreviation of type of plot. The current list of plots supported
            are (Plot - Name):
            * 'summary' - Summary Plot using SHAP
            * 'correlation' - Dependence Plot using SHAP
            * 'reason' - Force Plot using SHAP
            * 'pdp' - Partial Dependence Plot
            * 'msa' - Morris Sensitivity Analysis
            * 'pfi' - Permutation Feature Importance

        feature: str, default = None
            This parameter is only needed when plot = 'correlation' or 'pdp'.
            By default feature is set to None which means the first column of the
            dataset will be used as a variable. A feature parameter must be passed
            to change this.

        observation: integer, default = None
            This parameter only comes into effect when plot is set to 'reason'. If no
            observation number is provided, it will return an analysis of all observations
            with the option to select the feature on x and y axes through drop down
            interactivity. For analysis at the sample level, an observation parameter must
            be passed with the index value of the observation in test / hold-out set.

        use_train_data: bool, default = False
            When set to true, train data will be used for plots, instead
            of test data.

        X_new_sample: pd.DataFrame, default = None
            Row from an out-of-sample dataframe (neither train nor test data) to be plotted.
            The sample must have the same columns as the raw input train data, and it is transformed
            by the preprocessing pipeline automatically before plotting.

        y_new_sample: pd.DataFrame, default = None
            Row from an out-of-sample dataframe (neither train nor test data) to be plotted.
            The sample must have the same columns as the raw input label data, and it is transformed
            by the preprocessing pipeline automatically before plotting.

        save: string or bool, default = False
            When set to True, Plot is saved as a 'png' file in current working directory.
            When a path destination is given, Plot is saved as a 'png' file the given path to the directory of choice.

        **kwargs:
            Additional keyword arguments to pass to the plot.

        Returns
        -------
        Visual_Plot
            Returns the visual plot.
            Returns the interactive JS plot when plot = 'reason'.

        Warnings
        --------
        - interpret_model doesn't support multiclass problems.

        """

        function_params_str = ", ".join([f"{k}={v}" for k, v in locals().items()])

        self.logger.info("Initializing interpret_model()")
        self.logger.info(f"interpret_model({function_params_str})")

        self.logger.info("Checking exceptions")

        # checking if shap available
        if plot in ["summary", "correlation", "reason"]:
            _check_soft_dependencies("shap", extra="analysis", severity="error")
            import shap

        # checking if pdpbox is available
        if plot == "pdp":
            _check_soft_dependencies("interpret", extra="analysis", severity="error")
            from interpret.blackbox import PartialDependence

        # checking interpret is available
        if plot == "msa":
            _check_soft_dependencies("interpret", extra="analysis", severity="error")
            from interpret.blackbox import MorrisSensitivity

        # checking interpret-community is available
        if plot == "pfi":
            _check_soft_dependencies("interpret", extra="analysis", severity="error")
            from interpret.ext.blackbox import PFIExplainer

        import matplotlib.pyplot as plt

        # get estimator from meta estimator
        estimator = get_estimator_from_meta_estimator(estimator)

        # allowed models
        model_id = self._get_model_id(estimator)

        shap_models = {k: v for k, v in self._all_models_internal.items() if v.shap}
        shap_models_ids = set(shap_models.keys())

        if plot in ["summary", "correlation", "reason"] and (
            model_id not in shap_models_ids
        ):
            raise TypeError(
                f"This function only supports tree based models for binary classification: {', '.join(shap_models_ids)}."
            )

        # plot type
        allowed_types = ["summary", "correlation", "reason", "pdp", "msa", "pfi"]
        if plot not in allowed_types:
            raise ValueError(
                f"type parameter only accepts {', '.join(list(allowed_types) + str(None))}."
            )

        if X_new_sample is not None and (observation is not None or use_train_data):
            raise ValueError(
                "Specifying 'X_new_sample' and ('observation' or 'use_train_data') is ambiguous."
            )

        """
        Error Checking Ends here

        """

        # Storing X_train and y_train in data_X and data_y parameter
        if X_new_sample is not None:
            test_X = self.pipeline.transform(X_new_sample)
            if plot == "pfi":
                test_y = self.pipeline.transform(y_new_sample)  # add for pfi explainer
        else:
            # Storing X_train and y_train in data_X and data_y parameter
            if use_train_data:
                test_X = self.X_train_transformed
            else:
                test_X = self.X_test_transformed
            if plot == "pfi":
                if use_train_data:
                    test_y = self.y_train_transformed
                else:
                    test_y = self.y_test_transformed

        np.random.seed(self.seed)

        # storing estimator in model variable
        model = estimator

        # defining type of classifier
        shap_models_type1 = {k for k, v in shap_models.items() if v.shap == "type1"}
        shap_models_type2 = {k for k, v in shap_models.items() if v.shap == "type2"}

        self.logger.info(f"plot type: {plot}")

        shap_plot = None

        def summary(show: bool = True):

            self.logger.info("Creating TreeExplainer")
            explainer = shap.TreeExplainer(model)
            self.logger.info("Compiling shap values")
            shap_values = explainer.shap_values(test_X)
            try:
                assert len(shap_values) == 2
                shap_plot = shap.summary_plot(
                    shap_values[1], test_X, show=show, **kwargs
                )
            except Exception:
                shap_plot = shap.summary_plot(shap_values, test_X, show=show, **kwargs)
            if save:
                plot_filename = f"SHAP {plot}.png"
                if not isinstance(save, bool):
                    plot_filename = os.path.join(save, plot_filename)
                self.logger.info(f"Saving '{plot_filename}'")
                plt.savefig(plot_filename, bbox_inches="tight")
                plt.close()
            return shap_plot

        def correlation(show: bool = True):

            if feature == None:

                self.logger.warning(
                    f"No feature passed. Default value of feature used for correlation plot: {test_X.columns[0]}"
                )
                dependence = test_X.columns[0]

            else:

                self.logger.warning(
                    f"feature value passed. Feature used for correlation plot: {feature}"
                )
                dependence = feature

            self.logger.info("Creating TreeExplainer")
            explainer = shap.TreeExplainer(model)
            self.logger.info("Compiling shap values")
            shap_values = explainer.shap_values(test_X)

            if model_id in shap_models_type1:
                self.logger.info("model type detected: type 1")
                shap.dependence_plot(
                    dependence, shap_values[1], test_X, show=show, **kwargs
                )
            elif model_id in shap_models_type2:
                self.logger.info("model type detected: type 2")
                shap.dependence_plot(
                    dependence, shap_values, test_X, show=show, **kwargs
                )
            if save:
                plot_filename = f"SHAP {plot}.png"
                if not isinstance(save, bool):
                    plot_filename = os.path.join(save, plot_filename)
                self.logger.info(f"Saving '{plot_filename}'")
                plt.savefig(plot_filename, bbox_inches="tight")
                plt.close()
            return None

        def reason(show: bool = True):
            shap_plot = None
            if model_id in shap_models_type1:
                self.logger.info("model type detected: type 1")

                self.logger.info("Creating TreeExplainer")
                explainer = shap.TreeExplainer(model)
                self.logger.info("Compiling shap values")

                if observation is None:
                    self.logger.warning(
                        "Observation set to None. Model agnostic plot will be rendered."
                    )
                    shap_values = explainer.shap_values(test_X)
                    shap.initjs()
                    shap_plot = shap.force_plot(
                        explainer.expected_value[1], shap_values[1], test_X, **kwargs
                    )

                else:
                    row_to_show = observation
                    data_for_prediction = test_X.iloc[row_to_show]

                    if model_id == "lightgbm":
                        self.logger.info("model type detected: LGBMClassifier")
                        shap_values = explainer.shap_values(test_X)
                        shap.initjs()
                        shap_plot = shap.force_plot(
                            explainer.expected_value[1],
                            shap_values[0][row_to_show],
                            data_for_prediction,
                            show=show,
                            **kwargs,
                        )

                    else:
                        self.logger.info("model type detected: Unknown")

                        shap_values = explainer.shap_values(data_for_prediction)
                        shap.initjs()
                        shap_plot = shap.force_plot(
                            explainer.expected_value[1],
                            shap_values[1],
                            data_for_prediction,
                            show=show,
                            **kwargs,
                        )

            elif model_id in shap_models_type2:
                self.logger.info("model type detected: type 2")

                self.logger.info("Creating TreeExplainer")
                explainer = shap.TreeExplainer(model)
                self.logger.info("Compiling shap values")
                shap_values = explainer.shap_values(test_X)
                shap.initjs()

                if observation is None:
                    self.logger.warning(
                        "Observation set to None. Model agnostic plot will be rendered."
                    )

                    shap_plot = shap.force_plot(
                        explainer.expected_value,
                        shap_values,
                        test_X,
                        show=show,
                        **kwargs,
                    )

                else:

                    row_to_show = observation
                    data_for_prediction = test_X.iloc[row_to_show]

                    shap_plot = shap.force_plot(
                        explainer.expected_value,
                        shap_values[row_to_show, :],
                        test_X.iloc[row_to_show, :],
                        show=show,
                        **kwargs,
                    )
            if save:
                plot_filename = f"SHAP {plot}.html"
                if not isinstance(save, bool):
                    plot_filename = os.path.join(save, plot_filename)
                self.logger.info(f"Saving '{plot_filename}'")
                shap.save_html(plot_filename, shap_plot)
            return shap_plot

        def pdp(show: bool = True):

            self.logger.info("Checking feature parameter passed")
            if feature == None:

                self.logger.warning(
                    f"No feature passed. Default value of feature used for pdp : {test_X.columns[0]}"
                )
                pdp_feature = test_X.columns[0]

            else:

                self.logger.warning(
                    f"feature value passed. Feature used for correlation plot: {feature}"
                )
                pdp_feature = feature

            from interpret.blackbox import PartialDependence

            try:
                pdp = PartialDependence(
                    predict_fn=model.predict_proba, data=test_X
                )  # classification
            except AttributeError:
                pdp = PartialDependence(
                    predict_fn=model.predict, data=test_X
                )  # regression

            pdp_global = pdp.explain_global()
            pdp_plot = pdp_global.visualize(list(test_X.columns).index(pdp_feature))
            if save:
                import plotly.io as pio

                plot_filename = f"PDP {plot}.html"
                if not isinstance(save, bool):
                    plot_filename = os.path.join(save, plot_filename)
                self.logger.info(f"Saving '{plot_filename}'")
                pio.write_html(pdp_plot, plot_filename)
            return pdp_plot

        def msa(show: bool = True):
            from interpret.blackbox import MorrisSensitivity

            try:
                msa = MorrisSensitivity(
                    predict_fn=model.predict_proba, data=test_X
                )  # classification
            except AttributeError:
                msa = MorrisSensitivity(
                    predict_fn=model.predict, data=test_X
                )  # regression
            msa_global = msa.explain_global()
            msa_plot = msa_global.visualize()
            if save:
                import plotly.io as pio

                plot_filename = f"MSA {plot}.html"
                if not isinstance(save, bool):
                    plot_filename = os.path.join(save, plot_filename)
                self.logger.info(f"Saving '{plot_filename}'")
                pio.write_html(msa_plot, plot_filename)
            return msa_plot

        def pfi(show: bool = True):
            from interpret.ext.blackbox import PFIExplainer

            pfi = PFIExplainer(model)
            pfi_global = pfi.explain_global(test_X, true_labels=test_y)
            pfi_plot = pfi_global.visualize()
            if save:
                import plotly.io as pio

                plot_filename = f"PFI {plot}.html"
                if not isinstance(save, bool):
                    plot_filename = os.path.join(save, plot_filename)
                self.logger.info(f"Saving '{plot_filename}'")
                pio.write_html(pfi_plot, plot_filename)
            return pfi_plot

        shap_plot = locals()[plot](show=not save)

        self.logger.info("Visual Rendered Successfully")

        self.logger.info(
            "interpret_model() succesfully completed......................................"
        )

        gc.collect()
        return shap_plot

    def models(
        self,
        type: Optional[str] = None,
        internal: bool = False,
        raise_errors: bool = True,
    ) -> pd.DataFrame:

        """
        Returns table of models available in model library.

        Example
        -------
        >>> _all_models = models()

        This will return pandas dataframe with all available
        models and their metadata.

        Parameters
        ----------
        type : str, default = None
            - linear : filters and only return linear models
            - tree : filters and only return tree based models
            - ensemble : filters and only return ensemble models

        internal: bool, default = False
            If True, will return extra columns and rows used internally.

        raise_errors: bool, default = True
            If False, will suppress all exceptions, ignoring models
            that couldn't be created.

        Returns
        -------
        pandas.DataFrame

        """

        model_type = {
            "linear": [
                "lr",
                "ridge",
                "svm",
                "lasso",
                "en",
                "lar",
                "llar",
                "omp",
                "br",
                "ard",
                "par",
                "ransac",
                "tr",
                "huber",
                "kr",
            ],
            "tree": ["dt"],
            "ensemble": [
                "rf",
                "et",
                "gbc",
                "gbr",
                "xgboost",
                "lightgbm",
                "catboost",
                "ada",
            ],
        }

        def filter_model_df_by_type(df):
            if not type:
                return df
            return df[df.index.isin(model_type[type])]

        # Check if type is valid
        if type not in list(model_type) + [None]:
            raise ValueError(
                f"type parameter only accepts {', '.join(list(model_type) + str(None))}."
            )

        self.logger.info(f"gpu_param set to {self.gpu_param}")

        _, model_containers = self._get_models(raise_errors)

        rows = [
            v.get_dict(internal)
            for k, v in model_containers.items()
            if (internal or not v.is_special)
        ]

        df = pd.DataFrame(rows)
        df.set_index("ID", inplace=True, drop=True)

        return filter_model_df_by_type(df)

    def get_metrics(
        self,
        reset: bool = False,
        include_custom: bool = True,
        raise_errors: bool = True,
    ) -> pd.DataFrame:
        """
        Returns table of metrics available.

        Example
        -------
        >>> metrics = get_metrics()

        This will return pandas dataframe with all available
        metrics and their metadata.

        Parameters
        ----------
        reset: bool, default = False
            If True, will reset all changes made using add_metric() and get_metric().
        include_custom: bool, default = True
            Whether to include user added (custom) metrics or not.
        raise_errors: bool, default = True
            If False, will suppress all exceptions, ignoring models
            that couldn't be created.

        Returns
        -------
        pandas.DataFrame

        """

        if reset and not self._setup_ran:
            raise ValueError("setup() needs to be ran first.")

        np.random.seed(self.seed)

        if reset:
            self._all_metrics = self._get_metrics(raise_errors=raise_errors)

        metric_containers = self._all_metrics
        rows = [v.get_dict() for k, v in metric_containers.items()]

        df = pd.DataFrame(rows)
        df.set_index("ID", inplace=True, drop=True)

        if not include_custom:
            df = df[df["Custom"] is False]

        return df

    def add_metric(
        self,
        id: str,
        name: str,
        score_func: type,
        target: str = "pred",
        greater_is_better: bool = True,
        multiclass: bool = True,
        **kwargs,
    ) -> pd.Series:
        """
        Adds a custom metric to be used in all functions.

        Parameters
        ----------
        id: str
            Unique id for the metric.

        name: str
            Display name of the metric.

        score_func: type
            Score function (or loss function) with signature score_func(y, y_pred, **kwargs).

        target: str, default = 'pred'
            The target of the score function.
            - 'pred' for the prediction table
            - 'pred_proba' for pred_proba
            - 'threshold' for decision_function or predict_proba

        greater_is_better: bool, default = True
            Whether score_func is a score function (default), meaning high is good,
            or a loss function, meaning low is good. In the latter case, the
            scorer object will sign-flip the outcome of the score_func.

        multiclass: bool, default = True
            Whether the metric supports multiclass problems.

        **kwargs:
            Arguments to be passed to score function.

        Returns
        -------
        pandas.Series
            The created row as Series.

        """

        if not self._setup_ran:
            raise ValueError("setup() needs to be ran first.")

        if id in self._all_metrics:
            raise ValueError("id already present in metrics dataframe.")

        if self._ml_usecase == MLUsecase.CLASSIFICATION:
            new_metric = (
                pycaret.containers.metrics.classification.ClassificationMetricContainer(
                    id=id,
                    name=name,
                    score_func=score_func,
                    target=target,
                    args=kwargs,
                    display_name=name,
                    greater_is_better=greater_is_better,
                    is_multiclass=bool(multiclass),
                    is_custom=True,
                )
            )
        if self._ml_usecase == MLUsecase.TIME_SERIES:
            new_metric = (
                pycaret.containers.metrics.time_series.TimeSeriesMetricContainer(
                    id=id,
                    name=name,
                    score_func=score_func,
                    args=kwargs,
                    display_name=name,
                    greater_is_better=greater_is_better,
                    is_custom=True,
                )
            )
        else:
            new_metric = (
                pycaret.containers.metrics.regression.RegressionMetricContainer(
                    id=id,
                    name=name,
                    score_func=score_func,
                    args=kwargs,
                    display_name=name,
                    greater_is_better=greater_is_better,
                    is_custom=True,
                )
            )

        self._all_metrics[id] = new_metric

        new_metric = new_metric.get_dict()

        new_metric = pd.Series(new_metric, name=id.replace(" ", "_")).drop("ID")

        return new_metric

    def remove_metric(self, name_or_id: str):
        """
        Removes a metric used in all functions.

        Parameters
        ----------
        name_or_id: str
            Display name or ID of the metric.

        """
        if not self._setup_ran:
            raise ValueError("setup() needs to be ran first.")

        try:
            self._all_metrics.pop(name_or_id)
            return
        except:
            pass

        try:
            k_to_remove = next(
                k for k, v in self._all_metrics.items() if v.name == name_or_id
            )
            self._all_metrics.pop(k_to_remove)
            return
        except:
            pass

        raise ValueError(
            f"No metric 'Display Name' or 'ID' (index) {name_or_id} present in the metrics repository."
        )

    def finalize_model(
        self,
        estimator,
        fit_kwargs: Optional[dict] = None,
        groups: Optional[Union[str, Any]] = None,
        model_only: bool = True,
        experiment_custom_tags: Optional[Dict[str, Any]] = None,
        return_train_score: bool = False,
        display: Optional[CommonDisplay] = None,
    ) -> Any:  # added in pycaret==2.2.0

        """
        This function fits the estimator onto the complete dataset passed during the
        setup() stage. The purpose of this function is to prepare for final model
        deployment after experimentation.

        Example
        -------
        >>> from pycaret.datasets import get_data
        >>> juice = get_data('juice')
        >>> experiment_name = setup(data = juice,  target = 'Purchase')
        >>> lr = create_model('lr')
        >>> final_lr = finalize_model(lr)

        This will return the final model object fitted to complete dataset.

        Parameters
        ----------
        estimator : object, default = none
            A trained model object should be passed as an estimator.

        fit_kwargs: dict, default = {} (empty dict)
            Dictionary of arguments passed to the fit method of the model.

        groups: str or array-like, with shape (n_samples,), default = None
            Optional Group labels for the samples used while splitting the dataset into train/test set.
            If string is passed, will use the data column with that name as the groups.
            Only used if a group based cross-validation generator is used (eg. GroupKFold).
            If None, will use the value set in fold_groups parameter in setup().

        model_only : bool, default = True
            When set to True, only trained model object is saved and all the
            transformations are ignored.

        return_train_score: bool, default = False
            If False, returns the CV Validation scores only.
            If True, returns the CV training scores along with the CV validation scores.
            This is useful when the user wants to do bias-variance tradeoff. A high CV
            training score with a low corresponding CV validation score indicates overfitting.

        Returns
        -------
        model
            Trained model object fitted on complete dataset.

        Warnings
        --------
        - If the model returned by finalize_model(), is used on predict_model() without
        passing a new unseen dataset, then the information grid printed is misleading
        as the model is trained on the complete dataset including test / hold-out sample.
        Once finalize_model() is used, the model is considered ready for deployment and
        should be used on new unseen dataset only.


        """
        self._check_setup_ran()

        function_params_str = ", ".join([f"{k}={v}" for k, v in locals().items()])

        self.logger.info("Initializing finalize_model()")
        self.logger.info(f"finalize_model({function_params_str})")

        # run_time
        runtime_start = time.time()

        if not fit_kwargs:
            fit_kwargs = {}

        groups = self._get_groups(groups, data=self.X)

        if not display:
            display = CommonDisplay(
                verbose=False,
                html_param=self.html_param,
            )

        np.random.seed(self.seed)

        data_X = self.X

        # Storing X_train and y_train in data_X and data_y parameter
        if not self._ml_usecase == MLUsecase.TIME_SERIES:
            data_y = self.y_transformed
        else:
            data_y = self.y

        self.logger.info(f"Finalizing {estimator}")
        # display.clear_output()
        model_final, model_fit_time = self.create_model(
            estimator=estimator,
            verbose=False,
            system=False,
            X_train_data=data_X,
            y_train_data=data_y,
            fit_kwargs=fit_kwargs,
            groups=groups,
            add_to_model_list=False,
            return_train_score=return_train_score,
        )
        model_results = self.pull(pop=True)

        # end runtime
        runtime_end = time.time()
        runtime = np.array(runtime_end - runtime_start).round(2)

        # dashboard logging
        if self.logging_param:
            indices = self._get_return_train_score_indices_for_logging(
                return_train_score=return_train_score
            )
            avgs_dict_log = {k: v for k, v in model_results.loc[indices].items()}
            self.logging_param.log_model_comparison(
                model_results, f"finalize_model_{self._get_model_name(model_final)}"
            )

            self._log_model(
                model=model_final,
                model_results=model_results,
                score_dict=avgs_dict_log,
                source="finalize_model",
                runtime=runtime,
                model_fit_time=model_fit_time,
                pipeline=self.pipeline,
                log_plots=self.log_plots_param,
                experiment_custom_tags=experiment_custom_tags,
                display=display,
            )

        model_results = self._highlight_and_round_model_results(
            model_results, return_train_score, round
        )
        display.display(model_results, clear=True)

        self.logger.info(f"master_model_container: {len(self.master_model_container)}")
        self.logger.info(f"display_container: {len(self.display_container)}")

        self.logger.info(str(model_final))
        self.logger.info(
            "finalize_model() succesfully completed......................................"
        )

        gc.collect()
        if not model_only:
            pipeline_final = deepcopy(self.pipeline)
            pipeline_final.steps.append(["trained_model", model_final])
            return pipeline_final

        return model_final

    def predict_model(
        self,
        estimator,
        data: Optional[pd.DataFrame] = None,
        probability_threshold: Optional[float] = None,
        encoded_labels: bool = False,  # added in pycaret==2.1.0
        raw_score: bool = False,
        drift_report: bool = False,
        round: int = 4,  # added in pycaret==2.2.0
        verbose: bool = True,
        ml_usecase: Optional[MLUsecase] = None,
        display: Optional[CommonDisplay] = None,  # added in pycaret==2.2.0
        preprocess: Union[bool, str] = True,
    ) -> pd.DataFrame:

        """
        This function is used to predict label and probability score on the new dataset
        using a trained estimator. New unseen data can be passed to data parameter as pandas
        Dataframe. If data is not passed, the test / hold-out set separated at the time of
        setup() is used to generate predictions.

        Example
        -------
        >>> from pycaret.datasets import get_data
        >>> juice = get_data('juice')
        >>> experiment_name = setup(data = juice,  target = 'Purchase')
        >>> lr = create_model('lr')
        >>> lr_predictions_holdout = predict_model(lr)

        Parameters
        ----------
        estimator : object, default = none
            A trained model object / pipeline should be passed as an estimator.

        data : pandas.DataFrame
            Shape (n_samples, n_features) where n_samples is the number of samples
            and n_features is the number of features. All features used during training
            must be present in the new dataset.

        probability_threshold : float, default = None
            Threshold used to convert probability values into binary outcome. By default
            the probability threshold for all binary classifiers is 0.5 (50%). This can be
            changed using probability_threshold param.

        encoded_labels: Boolean, default = False
            If True, will return labels encoded as an integer.

        raw_score: bool, default = False
            When set to True, scores for all labels will be returned.

        round: integer, default = 4
            Number of decimal places the metrics in the score grid will be rounded to.

        verbose: bool, default = True
            Holdout score grid is not printed when verbose is set to False.

        preprocess: bool or 'features', default = True
            Whether to preprocess unseen data. If 'features', will not
            preprocess labels.

        Returns
        -------
        Predictions
            Predictions (Label and Score) column attached to the original dataset
            and returned as pandas dataframe.

        score_grid
            A table containing the scoring metrics on hold-out / test set.

        Warnings
        --------
        - The behavior of the predict_model is changed in version 2.1 without backward compatibility.
        As such, the pipelines trained using the version (<= 2.0), may not work for inference
        with version >= 2.1. You can either retrain your models with a newer version or downgrade
        the version for inference.

        """

        def replace_labels_in_column(pipeline, labels: pd.Series) -> pd.Series:
            # Check if there is a LabelEncoder in the pipeline
            name = labels.name
            index = labels.index
            le = get_label_encoder(pipeline)
            if le:
                return pd.Series(le.inverse_transform(labels), name=name, index=index)
            else:
                return labels

        function_params_str = ", ".join(
            [f"{k}={v}" for k, v in locals().items() if k != "data"]
        )

        self.logger.info("Initializing predict_model()")
        self.logger.info(f"predict_model({function_params_str})")

        self.logger.info("Checking exceptions")

        """
        exception checking starts here
        """

        if ml_usecase is None:
            ml_usecase = self._ml_usecase

        if data is None and not self._setup_ran:
            raise ValueError(
                "data parameter may not be None without running setup() first."
            )

        if probability_threshold is not None:
            # probability_threshold allowed types
            allowed_types = [int, float]
            if (
                type(probability_threshold) not in allowed_types
                or probability_threshold > 1
                or probability_threshold < 0
            ):
                raise TypeError(
                    "probability_threshold parameter only accepts value between 0 to 1."
                )

        """
        exception checking ends here
        """

        self.logger.info("Preloading libraries")

        try:
            np.random.seed(self.seed)
            if not display:
                display = CommonDisplay(
                    verbose=verbose,
                    html_param=self.html_param,
                )
        except:
            display = CommonDisplay(
                verbose=False,
                html_param=False,
            )

        if isinstance(estimator, Pipeline):
            pipeline = estimator
            # Temporarily remove final estimator so it's not used for transform
            final_step = pipeline.steps[-1]
            estimator = final_step[-1]
            pipeline.steps = pipeline.steps[:-1]
        else:
            pipeline = self.pipeline
            final_step = None

        y_test_ = None
        if data is None:
            X_test_, y_test_ = self.X_test_transformed, self.y_test_transformed
        else:
            if self.y.name in data.columns:
                data = self._prepare_dataset(data, self.y.name)
                target = data[self.y.name]
            else:
                data = self._prepare_dataset(data)
                target = None
            data = data[self.X.columns]  # Ignore all column but the originals
            if preprocess:
                X_test_ = pipeline.transform(
                    X=data, y=(target if preprocess != "features" else None)
                )
                if final_step:
                    pipeline.steps.append(final_step)

                if isinstance(X_test_, tuple):
                    X_test_, y_test_ = X_test_
                elif target is not None:
                    y_test_ = target
                X_test_ = X_test_[self.X_test_transformed.columns]
            else:
                X_test_ = data
                y_test_ = target

        # generate drift report
        if drift_report:
            _check_soft_dependencies("evidently", extra="mlops", severity="error")
            from evidently.dashboard import Dashboard
            from evidently.pipeline.column_mapping import ColumnMapping
            from evidently.tabs import CatTargetDriftTab, DataDriftTab

            column_mapping = ColumnMapping()
            column_mapping.target = self.target_param
            column_mapping.prediction = None
            column_mapping.datetime = None
            column_mapping.numerical_features = self._fxs["Numeric"]
            column_mapping.categorical_features = self._fxs["Categorical"]
            column_mapping.datetime_features = self._fxs["Date"]

            drift_data = data if data is not None else self.test

            if not self.y.name in drift_data.columns:
                raise ValueError(
                    f"The dataset must contain a label column {self.y.name} "
                    "in order to create a drift report."
                )

            dashboard = Dashboard(tabs=[DataDriftTab(), CatTargetDriftTab()])
            dashboard.calculate(self.train, drift_data, column_mapping=column_mapping)
            report_name = f"{self._get_model_name(estimator)}_Drift_Report.html"
            dashboard.save(report_name)
            print(f"{report_name} saved successfully.")

        # prediction starts here
        if isinstance(estimator, CustomProbabilityThresholdClassifier):
            if probability_threshold is None:
                probability_threshold = estimator.probability_threshold
            estimator = get_estimator_from_meta_estimator(estimator)

        pred = np.nan_to_num(estimator.predict(X_test_))

        try:
            score = estimator.predict_proba(X_test_)

            if len(np.unique(pred)) <= 2:
                pred_prob = score[:, 1]
            else:
                pred_prob = score

        except:
            score = None
            pred_prob = None

        if probability_threshold is not None and pred_prob is not None:
            try:
                pred = (pred_prob >= probability_threshold).astype(int)
            except:
                pass

        if pred_prob is None:
            pred_prob = pred

        df_score = None
        if y_test_ is not None:
            # model name
            full_name = self._get_model_name(estimator)
            metrics = self._calculate_metrics(y_test_, pred, pred_prob)  # type: ignore
            df_score = pd.DataFrame(metrics, index=[0])
            df_score.insert(0, "Model", full_name)
            df_score = df_score.round(round)
            display.display(df_score.style.format(precision=round), clear=False)

        label = pd.DataFrame(pred, columns=["Label"], index=X_test_.index)
        if ml_usecase == MLUsecase.CLASSIFICATION:
            try:
                label["Label"] = label["Label"].astype(int)
            except:
                pass

        if not encoded_labels:
            label["Label"] = replace_labels_in_column(pipeline, label["Label"])
            if y_test_ is not None:
                y_test_ = replace_labels_in_column(pipeline, y_test_)
        old_index = X_test_.index
        X_test_ = pd.concat([X_test_, y_test_, label], axis=1)
        X_test_.index = old_index

        if score is not None:
            pred = pred.astype(int)
            if not raw_score:
                score = [s[pred[i]] for i, s in enumerate(score)]
            try:
                score = pd.DataFrame(score, index=X_test_.index)
                if raw_score:
                    score_columns = pd.Series(
                        range(score.shape[1]), index=X_test_.index
                    )
                    if not encoded_labels:
                        score_columns = replace_labels_in_column(
                            pipeline, score_columns
                        )
                    score.columns = [f"Score_{label}" for label in score_columns]
                else:
                    score.columns = ["Score"]
                score = score.round(round)
                old_index = X_test_.index
                X_test_ = pd.concat((X_test_, score), axis=1)
                X_test_.index = old_index
            except:
                pass

        # store predictions on hold-out in display_container
        if df_score is not None:
            self.display_container.append(df_score)

        gc.collect()
        return X_test_

    def get_leaderboard(
        self,
        finalize_models: bool = False,
        model_only: bool = False,
        fit_kwargs: Optional[dict] = None,
        groups: Optional[Union[str, Any]] = None,
        verbose: bool = True,
        display: Optional[CommonDisplay] = None,
    ):
        """
        generates leaderboard for all models run in current run.
        """
        model_container = self.master_model_container

        if not display:
            progress_args = {"max": len(model_container) + 1}
            timestampStr = datetime.datetime.now().strftime("%H:%M:%S")
            monitor_rows = [
                ["Initiated", ". . . . . . . . . . . . . . . . . .", timestampStr],
                [
                    "Status",
                    ". . . . . . . . . . . . . . . . . .",
                    "Loading Dependencies",
                ],
                [
                    "Estimator",
                    ". . . . . . . . . . . . . . . . . .",
                    "Compiling Library",
                ],
            ]
            display = CommonDisplay(
                verbose=verbose,
                html_param=self.html_param,
                progress_args=progress_args,
                monitor_rows=monitor_rows,
            )

        result_container_mean = []
        finalized_models = []

        display.update_monitor(
            1, "Finalizing models" if finalize_models else "Collecting models"
        )
        for i, model_results_tuple in enumerate(model_container):

            model_results = model_results_tuple["scores"]
            model = model_results_tuple["model"]
            mean_scores = model_results[-2:-1]
            model_name = self._get_model_name(model)
            mean_scores["Index"] = i
            mean_scores["Model Name"] = model_name
            display.update_monitor(2, model_name)
            if finalize_models:
                model = self.finalize_model(
                    model,
                    fit_kwargs=fit_kwargs,
                    groups=groups,
                    model_only=model_only,
                )
            else:
                model = deepcopy(model)
                if not is_fitted(model):
                    model, _ = self.create_model(
                        estimator=model,
                        verbose=False,
                        system=False,
                        fit_kwargs=fit_kwargs,
                        groups=groups,
                        add_to_model_list=False,
                    )
                if not model_only:
                    pipeline = deepcopy(self.pipeline)
                    pipeline.steps.append(["trained_model", model])
                    model = pipeline
            display.move_progress()
            finalized_models.append(model)
            result_container_mean.append(mean_scores)

        display.update_monitor(1, "Creating dataframe")
        results = pd.concat(result_container_mean)
        results["Model"] = list(range(len(results)))
        results["Model"] = results["Model"].astype("object")
        model_loc = results.columns.get_loc("Model")
        for x in range(len(results)):
            results.iat[x, model_loc] = finalized_models[x]
        rearranged_columns = list(results.columns)
        rearranged_columns.remove("Model")
        rearranged_columns.remove("Model Name")
        rearranged_columns = ["Model Name", "Model"] + rearranged_columns
        results = results[rearranged_columns]
        results.set_index("Index", inplace=True, drop=True)
        # display.clear_output()
        return results

    def check_fairness(
        self, estimator, sensitive_features: list, plot_kwargs: dict = {}
    ):

        """
        There are many approaches to conceptualizing fairness. This function follows
        the approach known as group fairness, which asks: Which groups of individuals
        are at risk for experiencing harms. This function provides fairness-related
        metrics between different groups (also called subpopulation).
        """

        _check_soft_dependencies("fairlearn", extra="analysis", severity="error")
        from fairlearn.metrics import MetricFrame, count, selection_rate

        all_metrics = self.get_metrics()[["Name", "Score Function", "Args"]].set_index(
            "Name"
        )
        metric_dict = {}
        metric_dict["Samples"] = count
        for i in all_metrics.index:
            metric_dict[i] = partial(all_metrics.loc[i][0], **all_metrics.loc[i][1])

        if self._ml_usecase == MLUsecase.CLASSIFICATION:
            metric_dict["Selection Rate"] = selection_rate

        y_pred = estimator.predict(self.X_test_transformed)
        y_true = np.array(self.y_test_transformed)
        try:
            multi_metric = MetricFrame(
                metrics=metric_dict,
                y_true=y_true,
                y_pred=y_pred,
                sensitive_features=self.X_test[sensitive_features],
            )
        except Exception:
            if MLUsecase.CLASSIFICATION:
                metric_dict.pop("AUC")
                multi_metric = MetricFrame(
                    metrics=metric_dict,
                    y_true=y_true,
                    y_pred=y_pred,
                    sensitive_features=self.X_test[sensitive_features],
                )

        multi_metric.by_group.plot.bar(
            subplots=True,
            layout=[3, 3],
            legend=False,
            figsize=[16, 8],
            title="Performance Metrics by Sensitive Features",
            **plot_kwargs,
        )

        return pd.DataFrame(multi_metric.by_group)

    def automl(
        self,
        optimize: str = "Accuracy",
        use_holdout: bool = False,
        turbo: bool = True,
        return_train_score: bool = False,
    ) -> Any:

        """
        This function returns the best model out of all models created in
        current active environment based on metric defined in optimize parameter.

        Parameters
        ----------
        optimize : str, default = 'Accuracy'
            Other values you can pass in optimize parameter are 'AUC', 'Recall', 'Precision',
            'F1', 'Kappa', and 'MCC'.

        use_holdout: bool, default = False
            When set to True, metrics are evaluated on holdout set instead of CV.

        turbo: bool, default = True
            When set to True and use_holdout is False, only models created with default fold
            parameter will be considered. If set to False, models created with a non-default
            fold parameter will be scored again using default fold settings, so that they can be
            compared.

        return_train_score: bool, default = False
            If False, returns the CV Validation scores only.
            If True, returns the CV training scores along with the CV validation scores.
            This is useful when the user wants to do bias-variance tradeoff. A high CV
            training score with a low corresponding CV validation score indicates overfitting.

        Returns:
            Trained Model
        """

        function_params_str = ", ".join([f"{k}={v}" for k, v in locals().items()])

        self.logger.info("Initializing automl()")
        self.logger.info(f"automl({function_params_str})")

        # checking optimize parameter
        optimize = self._get_metric_by_name_or_id(optimize)
        if optimize is None:
            raise ValueError(
                f"Optimize method not supported. See docstring for list of available parameters."
            )

        # checking optimize parameter for multiclass
        if self._is_multiclass():
            if not optimize.is_multiclass:
                raise TypeError(
                    f"Optimization metric not supported for multiclass problems. See docstring for list of other optimization parameters."
                )

        # checking return_train_score parameter
        if type(return_train_score) is not bool:
            raise TypeError(
                "return_train_score can only take argument as True or False"
            )

        compare_dimension = optimize.display_name
        greater_is_better = optimize.greater_is_better
        optimize = optimize.scorer

        best_model = None
        best_score = None

        def compare_score(new, best):
            if not best:
                return True
            if greater_is_better:
                return new > best
            else:
                return new < best

        if use_holdout:
            self.logger.info("Model Selection Basis : Holdout set")
            for i in self.master_model_container:
                self.logger.info(f"Checking model {i}")
                model = i["model"]
                try:
                    self.predict_model(model, verbose=False)  # type: ignore
                except:
                    self.logger.warning(
                        f"Model {model} is not fitted, running create_model"
                    )
                    model, _ = self.create_model(  # type: ignore
                        estimator=model,
                        system=False,
                        verbose=False,
                        cross_validation=False,
                        predict=False,
                        groups=self.fold_groups_param,
                        return_train_score=return_train_score,
                    )
                    self.pull(pop=True)
                    self.predict_model(model, verbose=False)  # type: ignore

                p = self.pull(pop=True)
                p = p[compare_dimension][0]
                if compare_score(p, best_score):
                    best_model = model
                    best_score = p

        else:
            self.logger.info("Model Selection Basis : CV Results on Training set")
            for i in range(len(self.master_model_container)):
                model = self.master_model_container[i]
                scores = None
                if model["cv"] is not self.fold_generator:
                    if turbo or self._is_unsupervised():
                        continue
                    self.create_model(  # type: ignore
                        estimator=model["model"],
                        system=False,
                        verbose=False,
                        cross_validation=True,
                        predict=False,
                        groups=self.fold_groups_param,
                        return_train_score=return_train_score,
                    )
                    scores = self.pull(pop=True)
                    self.master_model_container.pop()
                self.logger.info(f"Checking model {i}")
                if scores is None:
                    scores = model["scores"]
                r = scores[compare_dimension][-2:][0]
                if compare_score(r, best_score):
                    best_model = model["model"]
                    best_score = r

        automl_model, _ = self.create_model(  # type: ignore
            estimator=best_model,
            system=False,
            verbose=False,
            cross_validation=False,
            predict=False,
            groups=self.fold_groups_param,
            return_train_score=return_train_score,
        )

        gc.collect()

        self.logger.info(str(automl_model))
        self.logger.info(
            "automl() successfully completed......................................"
        )

        return automl_model

    def create_app(self, estimator, app_kwargs: Optional[dict]):
        """
        This function creates a basic gradio app for inference.
        It will later be expanded for other app types such as
        Streamlit.


        Example
        -------
        >>> from pycaret.datasets import get_data
        >>> juice = get_data('juice')
        >>> from pycaret.classification import *
        >>> exp_name = setup(data = juice,  target = 'Purchase')
        >>> lr = create_model('lr')
        >>> create_app(lr)


        estimator: scikit-learn compatible object
            Trained model object


        app_kwargs: dict, default = {} (empty dict)
            arguments to be passed to app class.


        Returns:
            None
        """

        _check_soft_dependencies("gradio", extra="mlops", severity="error")
        import gradio as gr

        all_inputs = []
        app_kwargs = app_kwargs or {}

        data_without_target = self.X[list(self.X_train_transformed.columns)]

        for i in data_without_target.columns:
            if i in self._fxs["Categorical"] or i in self._fxs["Ordinal"]:
                all_inputs.append(
                    gr.inputs.Dropdown(list(data_without_target[i].unique()), label=i)
                )
            else:
                all_inputs.append(gr.inputs.Textbox(label=i))

        def predict(*dict_input):

            input_df = pd.DataFrame.from_dict([dict_input])
            input_df.columns = list(data_without_target.columns)
            return (
                self.predict_model(
                    estimator, data=input_df, **self._create_app_predict_kwargs
                )
                .iloc[0]
                .to_dict()
            )

        return gr.Interface(
            fn=predict,
            inputs=all_inputs,
            outputs="text",
            live=False,
            **app_kwargs,
        ).launch()

    def dashboard(
        self,
        estimator,
        display_format: str = "dash",
        dashboard_kwargs: Optional[Dict[str, Any]] = None,
        run_kwargs: Optional[Dict[str, Any]] = None,
        **kwargs,
    ):
        """
        This function generates the interactive dashboard for a trained model. The
        dashboard is implemented using ExplainerDashboard (explainerdashboard.readthedocs.io)


        Example
        -------
        >>> from pycaret.datasets import get_data
        >>> juice = get_data('juice')
        >>> from pycaret.classification import *
        >>> exp_name = setup(data = juice,  target = 'Purchase')
        >>> lr = create_model('lr')
        >>> dashboard(lr)


        estimator: scikit-learn compatible object
            Trained model object


        display_format: str, default = 'dash'
            Render mode for the dashboard. The default is set to ``dash`` which will
            render a dashboard in browser. There are four possible options:

            - 'dash' - displays the dashboard in browser
            - 'inline' - displays the dashboard in the jupyter notebook cell.
            - 'jupyterlab' - displays the dashboard in jupyterlab pane.
            - 'external' - displays the dashboard in a separate tab. (use in Colab)


        dashboard_kwargs: dict, default = {} (empty dict)
            Dictionary of arguments passed to the ``ExplainerDashboard`` class.


        run_kwargs: dict, default = {} (empty dict)
            Dictionary of arguments passed to the ``run`` method of ``ExplainerDashboard``.


        **kwargs:
            Additional keyword arguments to pass to the ``ClassifierExplainer`` or
            ``RegressionExplainer`` class.


        Returns:
            None
        """

        _check_soft_dependencies(
            "explainerdashboard", extra="analysis", severity="error"
        )

    def deep_check(self, estimator, check_kwargs: Optional[dict]):
        """
        This function runs a full suite check over a trained model
        using deepchecks library.


        Example
        -------
        >>> from pycaret.datasets import get_data
        >>> juice = get_data('juice')
        >>> from pycaret.classification import *
        >>> exp_name = setup(data = juice,  target = 'Purchase')
        >>> lr = create_model('lr')
        >>> deep_check(lr)


        estimator: scikit-learn compatible object
            Trained model object


        check_kwargs: dict, default = {} (empty dict)
            arguments to be passed to deepchecks full_suite class.


        Returns:
            Results of deepchecks.suites.full_suite.run
        """

        _check_soft_dependencies("deepchecks", extra="analysis", severity="error")
        check_kwargs = check_kwargs or {}

        from deepchecks import Dataset

        ds_train = Dataset(
            self.X_train_transformed, label=self.y_train_transformed, cat_features=[]
        )
        ds_test = Dataset(
            self.X_test_transformed, label=self.y_test_transformed, cat_features=[]
        )

        from deepchecks.suites import full_suite

        suite = full_suite(**check_kwargs)
        return suite.run(train_dataset=ds_train, test_dataset=ds_test, model=estimator)<|MERGE_RESOLUTION|>--- conflicted
+++ resolved
@@ -1386,14 +1386,6 @@
 
         if not display:
             progress_args = {"max": 4}
-<<<<<<< HEAD
-=======
-            master_display_columns = self._get_return_train_score_columns_for_display(
-                return_train_score
-            ) + [v.display_name for k, v in self._all_metrics.items()]
-            if self._ml_usecase == MLUsecase.TIME_SERIES:
-                master_display_columns.insert(0, "cutoff")
->>>>>>> cc7d5d9f
             timestampStr = datetime.datetime.now().strftime("%H:%M:%S")
             monitor_rows = [
                 ["Initiated", ". . . . . . . . . . . . . . . . . .", timestampStr],
@@ -2066,14 +2058,6 @@
 
         if not display:
             progress_args = {"max": 3 + 4}
-<<<<<<< HEAD
-=======
-            master_display_columns = self._get_return_train_score_columns_for_display(
-                return_train_score
-            ) + [v.display_name for k, v in self._all_metrics.items()]
-            if self._ml_usecase == MLUsecase.TIME_SERIES:
-                master_display_columns.insert(0, "cutoff")
->>>>>>> cc7d5d9f
             timestampStr = datetime.datetime.now().strftime("%H:%M:%S")
             monitor_rows = [
                 ["Initiated", ". . . . . . . . . . . . . . . . . .", timestampStr],
@@ -2867,14 +2851,6 @@
 
         if not display:
             progress_args = {"max": 2 + 4}
-<<<<<<< HEAD
-=======
-            master_display_columns = self._get_return_train_score_columns_for_display(
-                return_train_score
-            ) + [v.display_name for k, v in self._all_metrics.items()]
-            if self._ml_usecase == MLUsecase.TIME_SERIES:
-                master_display_columns.insert(0, "cutoff")
->>>>>>> cc7d5d9f
             timestampStr = datetime.datetime.now().strftime("%H:%M:%S")
             monitor_rows = [
                 ["Initiated", ". . . . . . . . . . . . . . . . . .", timestampStr],
@@ -3258,14 +3234,6 @@
 
         if not display:
             progress_args = {"max": 2 + 4}
-<<<<<<< HEAD
-=======
-            master_display_columns = self._get_return_train_score_columns_for_display(
-                return_train_score
-            ) + [v.display_name for k, v in self._all_metrics.items()]
-            if self._ml_usecase == MLUsecase.TIME_SERIES:
-                master_display_columns.insert(0, "cutoff")
->>>>>>> cc7d5d9f
             timestampStr = datetime.datetime.now().strftime("%H:%M:%S")
             monitor_rows = [
                 ["Initiated", ". . . . . . . . . . . . . . . . . .", timestampStr],
@@ -3644,14 +3612,6 @@
 
         if not display:
             progress_args = {"max": 2 + 4}
-<<<<<<< HEAD
-=======
-            master_display_columns = self._get_return_train_score_columns_for_display(
-                return_train_score
-            ) + [v.display_name for k, v in self._all_metrics.items()]
-            if self._ml_usecase == MLUsecase.TIME_SERIES:
-                master_display_columns.insert(0, "cutoff")
->>>>>>> cc7d5d9f
             timestampStr = datetime.datetime.now().strftime("%H:%M:%S")
             monitor_rows = [
                 ["Initiated", ". . . . . . . . . . . . . . . . . .", timestampStr],
