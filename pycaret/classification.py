--- conflicted
+++ resolved
@@ -235,13 +235,7 @@
         The 'linear' method performs uses Singular Value  Decomposition. Other options are:
         
         - kernel: dimensionality reduction through the use of RVF kernel.
-<<<<<<< HEAD
-        - incremental: replacement for 'linear' pca when the dataset to be decomposed is 
-          too large to fit in memory
-=======
         - incremental: replacement for 'linear' pca when the dataset is too large.
-
->>>>>>> fba5145a
 
     pca_components: int or float, default = None
         Number of components to keep. if pca_components is a float, it is treated as a 
