--- conflicted
+++ resolved
@@ -1137,13 +1137,8 @@
     def _check_setup_ran(self):
         if not self._setup_ran:
             raise RuntimeError(
-<<<<<<< HEAD
-                "This function requires the users to run setup() first. "
-                "More info: https://pycaret.gitbook.io/docs/get-started/quickstart"
-=======
                 "This function requires the users to run setup() first."
                 "\nMore info: https://pycaret.gitbook.io/docs/get-started/quickstart"
->>>>>>> 5257fd35
             )
 
     def setup(
@@ -4494,7 +4489,6 @@
             Additional kwargs to pass to scorers
         """
         additional_scorer_kwargs = {"sp": self.primary_sp_to_use}
-<<<<<<< HEAD
         return additional_scorer_kwargs
 
     def _get_pipeline_to_use(
@@ -4534,7 +4528,4 @@
         )
         warnings.warn(msg, DeprecationWarning)
         print(msg)
-        super().__init__()
-=======
-        return additional_scorer_kwargs
->>>>>>> 5257fd35
+        super().__init__()