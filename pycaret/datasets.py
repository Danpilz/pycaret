# Module: Datasets
# Author: Moez Ali <moez.ali@queensu.ca>
# License: MIT


def get_data(dataset="index", save_copy=False, profile=False, verbose=True):

    """
    This function loads sample datasets from git repository. List of available
    datasets can be checked using ``get_data('index')``.


    Example
    -------
    >>> from pycaret.datasets import get_data
    >>> all_datasets = get_data('index')
    >>> juice = get_data('juice')

<<<<<<< HEAD

    dataset: str
        Index value of dataset

=======
        
    dataset: str, default = 'index'
        Index value of dataset.
    
>>>>>>> 038b405a

    save_copy: bool, default = False
        When set to true, it saves a copy in current working directory.


    profile: bool, default = False
        When set to true, an interactive EDA report is displayed.


    verbose: bool, default = True
        When set to False, head of data is not displayed.


    Returns:
        pandas.DataFrame


    Warnings
    --------
    - Use of ``get_data`` requires internet connection.


    Raises
    ------
    ImportError
        When trying to import time series datasets that require sktime,
        but sktime has not been installed.
    """

    import pandas as pd
    import os.path
    from IPython.display import display, HTML, clear_output, update_display

    address = "https://raw.githubusercontent.com/pycaret/pycaret/master/datasets/"
    extension = ".csv"
    filename = str(dataset) + extension

    complete_address = address + filename

    sktime_datasets = ['airline']

    if os.path.isfile(filename):
        data = pd.read_csv(filename)
    elif dataset in sktime_datasets:
        try:
            from sktime.datasets import load_airline
        except ImportError as e:
            print(e)
            raise ImportError(f"Dataset '{dataset}' is meant for time series analysis and needs the sktime library to be installed.")

        ts_dataset_mapping = {
            'airline': load_airline
        }
        data = ts_dataset_mapping.get(dataset)()
    else:
        data = pd.read_csv(complete_address)

    # create a copy for pandas profiler
    data_for_profiling = data.copy()

    if save_copy:
        save_name = filename
        data.to_csv(save_name, index=False)

    if dataset == "index":
        display(data)

    else:
        if profile:
            import pandas_profiling

            pf = pandas_profiling.ProfileReport(data_for_profiling)
            display(pf)

        else:
            if verbose:
                display(data.head())

    return data<|MERGE_RESOLUTION|>--- conflicted
+++ resolved
@@ -16,17 +16,10 @@
     >>> all_datasets = get_data('index')
     >>> juice = get_data('juice')
 
-<<<<<<< HEAD
-
-    dataset: str
-        Index value of dataset
-
-=======
         
     dataset: str, default = 'index'
         Index value of dataset.
     
->>>>>>> 038b405a
 
     save_copy: bool, default = False
         When set to true, it saves a copy in current working directory.
