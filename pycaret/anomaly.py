# Module: Anomaly Detection
# Author: Moez Ali <moez.ali@queensu.ca>
# License: MIT
# Release: PyCaret 2.2.0
# Last modified : 25/10/2020

import pandas as pd
import numpy as np

from pycaret.internal.PycaretExperiment import AnomalyExperiment, ClusteringExperiment
from pycaret.internal.utils import check_if_global_is_not_none

from typing import List, Tuple, Any, Union, Optional, Dict
import warnings

warnings.filterwarnings("ignore")

_CURRENT_EXPERIMENT = None
_CURRENT_EXPERIMENT_EXCEPTION = (
    "_CURRENT_EXPERIMENT global variable is not set. Please run setup() first."
)
_CURRENT_EXPERIMENT_DECORATOR_DICT = {
    "_CURRENT_EXPERIMENT": _CURRENT_EXPERIMENT_EXCEPTION
}


def setup(
    data,
    preprocess: bool = True,
    imputation_type: str = "simple",
    iterative_imputation_iters: int = 5,
    categorical_features: Optional[List[str]] = None,
    categorical_imputation: str = "mode",
    categorical_iterative_imputer: Union[str, Any] = "lightgbm",
    ordinal_features: Optional[Dict[str, list]] = None,
    high_cardinality_features: Optional[List[str]] = None,
    high_cardinality_method: str = "frequency",
    numeric_features: Optional[List[str]] = None,
    numeric_imputation: str = "mean",
    numeric_iterative_imputer: Union[str, Any] = "lightgbm",
    date_features: Optional[List[str]] = None,
    ignore_features: Optional[List[str]] = None,
    normalize: bool = False,
    normalize_method: str = "zscore",
    transformation: bool = False,
    transformation_method: str = "yeo-johnson",
    handle_unknown_categorical: bool = True,
    unknown_categorical_method: str = "least_frequent",
    pca: bool = False,
    pca_method: str = "linear",
    pca_components: Optional[float] = None,
    ignore_low_variance: bool = False,
    combine_rare_levels: bool = False,
    rare_level_threshold: float = 0.10,
    bin_numeric_features: Optional[List[str]] = None,
    remove_multicollinearity: bool = False,
    multicollinearity_threshold: float = 0.9,
    remove_perfect_collinearity: bool = False,
    group_features: Optional[List[str]] = None,
    group_names: Optional[List[str]] = None,
    n_jobs: Optional[int] = -1,
    use_gpu: bool = False,
    custom_pipeline: Union[
        Any, Tuple[str, Any], List[Any], List[Tuple[str, Any]]
    ] = None,
    html: bool = True,
    session_id: Optional[int] = None,
    log_experiment: bool = False,
    experiment_name: Optional[str] = None,
    log_plots: Union[bool, list] = False,
    log_profile: bool = False,
    log_data: bool = False,
    silent: bool = False,
    verbose: bool = True,
    profile: bool = False,
    profile_kwargs: Dict[str, Any] = None,
):

    """
    This function initializes the training environment and creates the transformation 
    pipeline. Setup function must be called before executing any other function. It
    takes one mandatory parameter: ``data``. All the other parameters are optional.


    Example
    -------
    >>> from pycaret.datasets import get_data
    >>> anomaly = get_data('anomaly')
    >>> from pycaret.anomaly import *
    >>> exp_name = setup(data = anomaly)


    data: pandas.DataFrame
        Shape (n_samples, n_features), where n_samples is the number of samples and 
        n_features is the number of features.


    preprocess: bool, default = True
        When set to False, no transformations are applied except for custom 
        transformations passed in ``custom_pipeline`` param. Data must be 
        ready for modeling (no missing values, no dates, categorical data encoding), 
        when preprocess is set to False. 


    imputation_type: str, default = 'simple'
        The type of imputation to use. Can be either 'simple' or 'iterative'.


    iterative_imputation_iters: int, default = 5
        Number of iterations. Ignored when ``imputation_type`` is not 'iterative'.	


    categorical_features: list of str, default = None
        If the inferred data types are not correct or the silent param is set to True,
        categorical_features param can be used to overwrite or define the data types. 
        It takes a list of strings with column names that are categorical.


    categorical_imputation: str, default = 'constant'
        Missing values in categorical features are imputed with a constant 'not_available'
        value. The other available option is 'mode'.


    categorical_iterative_imputer: str, default = 'lightgbm'
        Estimator for iterative imputation of missing values in categorical features.
        Ignored when ``imputation_type`` is not 'iterative'. 


    ordinal_features: dict, default = None
        Encode categorical features as ordinal. For example, a categorical feature with 
        'low', 'medium', 'high' values where low < medium < high can be passed as  
        ordinal_features = { 'column_name' : ['low', 'medium', 'high'] }. 


    high_cardinality_features: list of str, default = None
        When categorical features contains many levels, it can be compressed into fewer
        levels using this parameter. It takes a list of strings with column names that 
        are categorical.


    high_cardinality_method: str, default = 'frequency'
        Categorical features with high cardinality are replaced with the frequency of
        values in each level occurring in the training dataset. Other available method
        is 'clustering' which trains the K-Means clustering algorithm on the statistical
        attribute of the training data and replaces the original value of feature with the 
        cluster label. The number of clusters is determined by optimizing Calinski-Harabasz 
        and Silhouette criterion. 


    numeric_features: list of str, default = None
        If the inferred data types are not correct or the silent param is set to True,
        numeric_features param can be used to overwrite or define the data types. 
        It takes a list of strings with column names that are numeric.


    numeric_imputation: str, default = 'mean'
        Missing values in numeric features are imputed with 'mean' value of the feature 
        in the training dataset. The other available option is 'median' or 'zero'.


    numeric_iterative_imputer: str, default = 'lightgbm'
        Estimator for iterative imputation of missing values in numeric features.
        Ignored when ``imputation_type`` is set to 'simple'. 


    date_features: list of str, default = None
        If the inferred data types are not correct or the silent param is set to True,
        date_features param can be used to overwrite or define the data types. It takes 
        a list of strings with column names that are DateTime.


    ignore_features: list of str, default = None
        ignore_features param can be used to ignore features during model training.
        It takes a list of strings with column names that are to be ignored.


    normalize: bool, default = False
        When set to True, it transforms the numeric features by scaling them to a given
        range. Type of scaling is defined by the ``normalize_method`` parameter.


    normalize_method: str, default = 'zscore'
        Defines the method for scaling. By default, normalize method is set to 'zscore'
        The standard zscore is calculated as z = (x - u) / s. Ignored when ``normalize`` 
        is not True. The other options are:
    
        - minmax: scales and translates each feature individually such that it is in 
          the range of 0 - 1.
        - maxabs: scales and translates each feature individually such that the 
          maximal absolute value of each feature will be 1.0. It does not 
          shift/center the data, and thus does not destroy any sparsity.
        - robust: scales and translates each feature according to the Interquartile 
          range. When the dataset contains outliers, robust scaler often gives 
          better results.


    transformation: bool, default = False
        When set to True, it applies the power transform to make data more Gaussian-like.
        Type of transformation is defined by the ``transformation_method`` parameter.


    transformation_method: str, default = 'yeo-johnson'
        Defines the method for transformation. By default, the transformation method is 
        set to 'yeo-johnson'. The other available option for transformation is 'quantile'. 
        Ignored when ``transformation`` is not True.

    
    handle_unknown_categorical: bool, default = True
        When set to True, unknown categorical levels in unseen data are replaced by the
        most or least frequent level as learned in the training dataset. 


    unknown_categorical_method: str, default = 'least_frequent'
        Method used to replace unknown categorical levels in unseen data. Method can be
        set to 'least_frequent' or 'most_frequent'.


    pca: bool, default = False
        When set to True, dimensionality reduction is applied to project the data into 
        a lower dimensional space using the method defined in ``pca_method`` parameter. 
        

    pca_method: str, default = 'linear'
        The 'linear' method performs uses Singular Value  Decomposition. Other options are:
        
        - kernel: dimensionality reduction through the use of RVF kernel.
        - incremental: replacement for 'linear' pca when the dataset is too large.


    pca_components: int or float, default = None
        Number of components to keep. if pca_components is a float, it is treated as a 
        target percentage for information retention. When pca_components is an integer
        it is treated as the number of features to be kept. pca_components must be less
        than the original number of features. Ignored when ``pca`` is not True.


    ignore_low_variance: bool, default = False
        When set to True, all categorical features with insignificant variances are 
        removed from the data. The variance is calculated using the ratio of unique 
        values to the number of samples, and the ratio of the most common value to the 
        frequency of the second most common value.

    
    combine_rare_levels: bool, default = False
        When set to True, frequency percentile for levels in categorical features below 
        a certain threshold is combined into a single level.

    
    rare_level_threshold: float, default = 0.1
        Percentile distribution below which rare categories are combined. Ignored when
        ``combine_rare_levels`` is not True.

    
    bin_numeric_features: list of str, default = None
        To convert numeric features into categorical, bin_numeric_features parameter can 
        be used. It takes a list of strings with column names to be discretized. It does
        so by using 'sturges' rule to determine the number of clusters and then apply
        KMeans algorithm. Original values of the feature are then replaced by the
        cluster label.


    remove_multicollinearity: bool, default = False
        When set to True, features with the inter-correlations higher than the defined 
        threshold are removed. When two features are highly correlated with each other, 
        the feature that is less correlated with the target variable is removed. 


    multicollinearity_threshold: float, default = 0.9
        Threshold for correlated features. Ignored when ``remove_multicollinearity``
        is not True.

    
    remove_perfect_collinearity: bool, default = True
        When set to True, perfect collinearity (features with correlation = 1) is removed
        from the dataset, when two features are 100% correlated, one of it is randomly 
        removed from the dataset.


    group_features: list or list of list, default = None
        When the dataset contains features with related characteristics, group_features
        parameter can be used for feature extraction. It takes a list of strings with 
        column names that are related.

        
    group_names: list, default = None
        Group names to be used in naming new features. When the length of group_names 
        does not match with the length of ``group_features``, new features are named 
        sequentially group_1, group_2, etc. It is ignored when ``group_features`` is
        None.


    n_jobs: int, default = -1
        The number of jobs to run in parallel (for functions that supports parallel 
        processing) -1 means using all processors. To run all functions on single 
        processor set n_jobs to None.


    use_gpu: bool or str, default = False
        When set to True, it will use GPU for training with algorithms that support it, 
        and fall back to CPU if they are unavailable. When set to 'force', it will only
        use GPU-enabled algorithms and raise exceptions when they are unavailable. When 
        False, all algorithms are trained using CPU only.

        GPU enabled algorithms:

        - None at this moment. 


    custom_pipeline: (str, transformer) or list of (str, transformer), default = None
        When passed, will append the custom transformers in the preprocessing pipeline
        and are applied on each CV fold separately and on the final fit. All the custom
        transformations are applied before pycaret's internal transformations. 


    html: bool, default = True
        When set to False, prevents runtime display of monitor. This must be set to False
        when the environment does not support IPython. For example, command line terminal,
        Databricks Notebook, Spyder and other similar IDEs. 


    session_id: int, default = None
        Controls the randomness of experiment. It is equivalent to 'random_state' in
        scikit-learn. When None, a pseudo random number is generated. This can be used 
        for later reproducibility of the entire experiment.


    log_experiment: bool, default = False
        When set to True, all metrics and parameters are logged on the ``MLFlow`` server.


    experiment_name: str, default = None
        Name of the experiment for logging. Ignored when ``log_experiment`` is not True.


    log_plots: bool or list, default = False
        When set to True, certain plots are logged automatically in the ``MLFlow`` server. 
        To change the type of plots to be logged, pass a list containing plot IDs. Refer
        to documentation of ``plot_model``. Ignored when ``log_experiment`` is not True.


    log_profile: bool, default = False
        When set to True, data profile is logged on the ``MLflow`` server as a html file.
        Ignored when ``log_experiment`` is not True. 


    log_data: bool, default = False
        When set to True, dataset is logged on the ``MLflow`` server as a csv file.
        Ignored when ``log_experiment`` is not True.
        

    silent: bool, default = False
        Controls the confirmation input of data types when ``setup`` is executed. When
        executing in completely automated mode or on a remote kernel, this must be True.

    
    verbose: bool, default = True
        When set to False, Information grid is not printed.


    profile: bool, default = False
        When set to True, an interactive EDA report is displayed. 


    profile_kwargs: dict, default = {} (empty dict)
        Dictionary of arguments passed to the ProfileReport method used
        to create the EDA report. Ignored if ``profile`` is False.


    Returns:
        Global variables that can be changed using the ``set_config`` function.

    """

    exp = AnomalyExperiment()
    set_current_experiment(exp)
    return exp.setup(
        data=data,
        preprocess=preprocess,
        imputation_type=imputation_type,
        iterative_imputation_iters=iterative_imputation_iters,
        categorical_features=categorical_features,
        categorical_imputation=categorical_imputation,
        categorical_iterative_imputer=categorical_iterative_imputer,
        ordinal_features=ordinal_features,
        high_cardinality_features=high_cardinality_features,
        high_cardinality_method=high_cardinality_method,
        numeric_features=numeric_features,
        numeric_imputation=numeric_imputation,
        numeric_iterative_imputer=numeric_iterative_imputer,
        date_features=date_features,
        ignore_features=ignore_features,
        normalize=normalize,
        normalize_method=normalize_method,
        transformation=transformation,
        transformation_method=transformation_method,
        handle_unknown_categorical=handle_unknown_categorical,
        unknown_categorical_method=unknown_categorical_method,
        pca=pca,
        pca_method=pca_method,
        pca_components=pca_components,
        ignore_low_variance=ignore_low_variance,
        combine_rare_levels=combine_rare_levels,
        rare_level_threshold=rare_level_threshold,
        bin_numeric_features=bin_numeric_features,
        remove_multicollinearity=remove_multicollinearity,
        multicollinearity_threshold=multicollinearity_threshold,
        remove_perfect_collinearity=remove_perfect_collinearity,
        group_features=group_features,
        group_names=group_names,
        n_jobs=n_jobs,
        use_gpu=use_gpu,
        custom_pipeline=custom_pipeline,
        html=html,
        session_id=session_id,
        log_experiment=log_experiment,
        experiment_name=experiment_name,
        log_plots=log_plots,
        log_profile=log_profile,
        log_data=log_data,
        silent=silent,
        verbose=verbose,
        profile=profile,
        profile_kwargs=profile_kwargs,
    )


@check_if_global_is_not_none(globals(), _CURRENT_EXPERIMENT_DECORATOR_DICT)
def create_model(
    model: Union[str, Any],
    fraction: float = 0.05,
    verbose: bool = True,
    fit_kwargs: Optional[dict] = None,
    **kwargs,
):

    """
    This function trains a given model from the model library. All available
    models can be accessed using the ``models`` function. 
    

    Example
    -------
    >>> from pycaret.datasets import get_data
    >>> anomaly = get_data('anomaly')
    >>> from pycaret.anomaly import *
    >>> exp_name = setup(data = anomaly)
    >>> knn = create_model('knn')


    model: str or scikit-learn compatible object
        ID of an model available in the model library or pass an untrained 
        model object consistent with scikit-learn API. Estimators available  
        in the model library (ID - Name):

        * 'abod' - Angle-base Outlier Detection       
        * 'cluster' - Clustering-Based Local Outlier            
        * 'cof' - Connectivity-Based Outlier Factor                 
        * 'histogram' - Histogram-based Outlier Detection          
        * 'knn' - k-Nearest Neighbors Detector                       
        * 'lof' - Local Outlier Factor                            
        * 'svm' - One-class SVM detector                          
        * 'pca' - Principal Component Analysis                    
        * 'mcd' - Minimum Covariance Determinant                    
        * 'sod' - Subspace Outlier Detection                       
        * 'sos' - Stochastic Outlier Selection                       


    fraction: float, default = 0.05
        The amount of contamination of the data set, i.e. the proportion of 
        outliers in the data set. Used when fitting to define the threshold on 
        the decision function.


    verbose: bool, default = True
        Status update is not printed when verbose is set to False.


    fit_kwargs: dict, default = {} (empty dict)
        Dictionary of arguments passed to the fit method of the model.


    **kwargs: 
        Additional keyword arguments to pass to the estimator.


    Returns:
        Trained Model 

    """

    return _CURRENT_EXPERIMENT.create_model(
        estimator=model,
        fraction=fraction,
        fit_kwargs=fit_kwargs,
        verbose=verbose,
        **kwargs,
    )


@check_if_global_is_not_none(globals(), _CURRENT_EXPERIMENT_DECORATOR_DICT)
def assign_model(
    model, transformation: bool = False, score: bool = True, verbose: bool = True
) -> pd.DataFrame:

    """
    This function assigns anomaly labels to the dataset for a given model. 
    (1 = outlier, 0 = inlier).


    Example
    -------
    >>> from pycaret.datasets import get_data
    >>> anomaly = get_data('anomaly')
    >>> from pycaret.anomaly import *
    >>> exp_name = setup(data = anomaly)
    >>> knn = create_model('knn')
    >>> knn_df = assign_model(knn)


    model: scikit-learn compatible object
        Trained model object


    transformation: bool, default = False
        Whether to apply anomaly labels on the transformed dataset. 
    
    
    score: bool, default = True
        Whether to show outlier score or not. 


    verbose: bool, default = True
        Status update is not printed when verbose is set to False.
        

    Returns:
        pandas.DataFrame
  
    """
    return _CURRENT_EXPERIMENT.assign_model(
        model, transformation=transformation, score=score, verbose=verbose
    )


@check_if_global_is_not_none(globals(), _CURRENT_EXPERIMENT_DECORATOR_DICT)
def plot_model(
    model,
    plot: str = "tsne",
    feature: Optional[str] = None,
    label: bool = False,
    scale: float = 1,
    save: bool = False,
<<<<<<< HEAD
    display_format=None,
=======
    display_format: Optional[str] = None
>>>>>>> c3b16d1f
):

    """
    This function analyzes the performance of a trained model.


    Example
    -------
    >>> from pycaret.datasets import get_data
    >>> anomaly = get_data('anomaly')
    >>> from pycaret.anomaly import *
    >>> exp_name = setup(data = anomaly)
    >>> knn = create_model('knn')
    >>> plot_model(knn, plot = 'tsne')


    model: scikit-learn compatible object
        Trained Model Object


    plot: str, default = 'tsne'
        List of available plots (ID - Name):
        
        * 'tsne' - t-SNE (3d) Dimension Plot
        * 'umap' - UMAP Dimensionality Plot


    feature: str, default = None
        Feature to be used as a hoverover tooltip and/or label when the ``label`` 
        param is set to True. When feature is None, first column of the dataset 
        is used.
        

    label: bool, default = False
        Name of column to be used as data labels. 


    scale: float, default = 1
        The resolution scale of the figure.


    save: bool, default = False
        When set to True, plot is saved in the current working directory.


    display_format: str, default = None
        To display plots in [Streamlit](https://www.streamlit.io/), set this to 'streamlit'.
<<<<<<< HEAD

=======
        Currently, not all plots are supported.
        
>>>>>>> c3b16d1f

    Returns:
        None

    """
    return _CURRENT_EXPERIMENT.plot_model(
        model,
        plot=plot,
        feature_name=feature,
        label=label,
        scale=scale,
        save=save,
        display_format=display_format,
    )


@check_if_global_is_not_none(globals(), _CURRENT_EXPERIMENT_DECORATOR_DICT)
def evaluate_model(
    model, feature: Optional[str] = None, fit_kwargs: Optional[dict] = None,
):

    """
    This function displays a user interface for analyzing performance of a trained
    model. It calls the ``plot_model`` function internally. 
    

    Example
    -------
    >>> from pycaret.datasets import get_data
    >>> anomaly = get_data('anomaly')
    >>> from pycaret.anomaly import *
    >>> exp_name = setup(data = anomaly)
    >>> knn = create_model('knn')
    >>> evaluate_model(knn)
    

    model: scikit-learn compatible object
        Trained model object


    feature: str, default = None
        Feature to be used as a hoverover tooltip and/or label when the ``label`` 
        param is set to True. When feature is None, first column of the dataset 
        is used by default.


    fit_kwargs: dict, default = {} (empty dict)
        Dictionary of arguments passed to the fit method of the model.

    Returns:
        None


    Warnings
    --------
    -   This function only works in IPython enabled Notebook. 

    """

    return _CURRENT_EXPERIMENT.evaluate_model(
        estimator=model, feature_name=feature, fit_kwargs=fit_kwargs
    )


@check_if_global_is_not_none(globals(), _CURRENT_EXPERIMENT_DECORATOR_DICT)
def tune_model(
    model,
    supervised_target: str,
    supervised_type: Optional[str] = None,
    supervised_estimator: Union[str, Any] = "lr",
    method: str = "drop",
    optimize: Optional[str] = None,
    custom_grid: Optional[List[int]] = None,
    fold: int = 10,
    fit_kwargs: Optional[dict] = None,
    groups: Optional[Union[str, Any]] = None,
    round: int = 4,
    verbose: bool = True,
):

    """
    This function tunes the ``fraction`` parameter of a given model.

    
    Example
    -------
    >>> from pycaret.datasets import get_data
    >>> juice = get_data('juice')
    >>> from pycaret.anomaly import *
    >>> exp_name = setup(data = juice)
    >>> tuned_knn = tune_model(model = 'knn', supervised_target = 'Purchase') 
    
    
    model: str
        ID of an model available in the model library. Models that can be
        tuned in this function (ID - Model):

        * 'abod' - Angle-base Outlier Detection       
        * 'cluster' - Clustering-Based Local Outlier            
        * 'cof' - Connectivity-Based Outlier Factor                 
        * 'histogram' - Histogram-based Outlier Detection          
        * 'knn' - k-Nearest Neighbors Detector                       
        * 'lof' - Local Outlier Factor                            
        * 'svm' - One-class SVM detector                          
        * 'pca' - Principal Component Analysis                    
        * 'mcd' - Minimum Covariance Determinant                    
        * 'sod' - Subspace Outlier Detection                       
        * 'sos' - Stochastic Outlier Selection    
    

    supervised_target: str
        Name of the target column containing labels.


    supervised_type: str, default = None
        Type of task. 'classification' or 'regression'. Automatically inferred
        when None.


    supervised_estimator: str, default = None
        Classification (ID - Name):
            * 'lr' - Logistic Regression (Default)            
            * 'knn' - K Nearest Neighbour             
            * 'nb' - Naive Bayes                                 
            * 'dt' - Decision Tree Classifier                           
            * 'svm' - SVM - Linear Kernel             	            
            * 'rbfsvm' - SVM - Radial Kernel                            
            * 'gpc' - Gaussian Process Classifier                       
            * 'mlp' - Multi Level Perceptron                            
            * 'ridge' - Ridge Classifier                
            * 'rf' - Random Forest Classifier                           
            * 'qda' - Quadratic Discriminant Analysis                   
            * 'ada' - Ada Boost Classifier                             
            * 'gbc' - Gradient Boosting Classifier                              
            * 'lda' - Linear Discriminant Analysis                      
            * 'et' - Extra Trees Classifier                             
            * 'xgboost' - Extreme Gradient Boosting                     
            * 'lightgbm' - Light Gradient Boosting                       
            * 'catboost' - CatBoost Classifier             
        
        Regression (ID - Name):
            * 'lr' - Linear Regression (Default)                               
            * 'lasso' - Lasso Regression              
            * 'ridge' - Ridge Regression              
            * 'en' - Elastic Net                   
            * 'lar' - Least Angle Regression                
            * 'llar' - Lasso Least Angle Regression                     
            * 'omp' - Orthogonal Matching Pursuit                        
            * 'br' - Bayesian Ridge                                   
            * 'ard' - Automatic Relevance Determ.                     
            * 'par' - Passive Aggressive Regressor                      
            * 'ransac' - Random Sample Consensus              
            * 'tr' - TheilSen Regressor                               
            * 'huber' - Huber Regressor                                              
            * 'kr' - Kernel Ridge                                                       
            * 'svm' - Support Vector Machine                                   
            * 'knn' - K Neighbors Regressor                                    
            * 'dt' - Decision Tree                                                     
            * 'rf' - Random Forest                                                     
            * 'et' - Extra Trees Regressor                                     
            * 'ada' - AdaBoost Regressor                                               
            * 'gbr' - Gradient Boosting                                            
            * 'mlp' - Multi Level Perceptron                                  
            * 'xgboost' - Extreme Gradient Boosting                                   
            * 'lightgbm' - Light Gradient Boosting                           
            * 'catboost' - CatBoost Regressor                   


    method: str, default = 'drop'
        When method set to drop, it will drop the outliers from training dataset. 
        When 'surrogate', it uses decision function and label as a feature during 
        training.
    
    
    optimize: str, default = None
        For Classification tasks:
            Accuracy, AUC, Recall, Precision, F1, Kappa (default = 'Accuracy')
        
        For Regression tasks:
            MAE, MSE, RMSE, R2, RMSLE, MAPE (default = 'R2')

    
    custom_grid: list, default = None
        By default, a pre-defined list of fraction values is iterated over to 
        optimize the supervised objective. To overwrite default iteration,
        pass a list of fraction value to iterate over in custom_grid param.
    

    fold: int, default = 10
        Number of folds to be used in Kfold CV. Must be at least 2. 


    verbose: bool, default = True
        Status update is not printed when verbose is set to False.


    Returns:
        Trained Model with optimized ``fraction`` parameter.
          
    """

    return _CURRENT_EXPERIMENT.tune_model(
        model=model,
        supervised_target=supervised_target,
        supervised_type=supervised_type,
        supervised_estimator=supervised_estimator,
        method=method,
        optimize=optimize,
        custom_grid=custom_grid,
        fold=fold,
        fit_kwargs=fit_kwargs,
        groups=groups,
        round=round,
        verbose=verbose,
    )


@check_if_global_is_not_none(globals(), _CURRENT_EXPERIMENT_DECORATOR_DICT)
def predict_model(model, data: pd.DataFrame) -> pd.DataFrame:

    """
    This function generates anomaly labels on using a trained model.
    

    Example
    -------
    >>> from pycaret.datasets import get_data
    >>> anomaly = get_data('anomaly')
    >>> from pycaret.anomaly import *
    >>> exp_name = setup(data = anomaly)
    >>> knn = create_model('knn')
    >>> knn_predictions = predict_model(model = knn, data = unseen_data)
        

    model: scikit-learn compatible object
        Trained Model Object.
    

    data : pandas.DataFrame
        Shape (n_samples, n_features) where n_samples is the number of samples and 
        n_features is the number of features.


    Returns:
        pandas.DataFrame
              
    
    Warnings
    --------
    - The behavior of the predict_model is changed in version 2.1 without backward compatibility.
      As such, the pipelines trained using the version (<= 2.0), may not work for inference 
      with version >= 2.1. You can either retrain your models with a newer version or downgrade
      the version for inference.


    """

    return _CURRENT_EXPERIMENT.predict_model(estimator=model, data=data)


@check_if_global_is_not_none(globals(), _CURRENT_EXPERIMENT_DECORATOR_DICT)
def deploy_model(
    model, model_name: str, authentication: dict, platform: str = "aws",
):

    """
    This function deploys the transformation pipeline and trained model on cloud.
    
    
    Example
    -------
    >>> from pycaret.datasets import get_data
    >>> anomaly = get_data('anomaly')
    >>> from pycaret.anomaly import *
    >>> exp_name = setup(data = anomaly)
    >>> knn = create_model('knn')
    >>> deploy_model(model = knn, model_name = 'knn-for-deployment', platform = 'aws', authentication = {'bucket' : 'S3-bucket-name'})
        

    Amazon Web Service (AWS) users:
        To deploy a model on AWS S3 ('aws'), environment variables must be set in your
        local environment. To configure AWS environment variables, type ``aws configure`` 
        in the command line. Following information from the IAM portal of amazon console 
        account is required:

        - AWS Access Key ID
        - AWS Secret Key Access
        - Default Region Name (can be seen under Global settings on your AWS console)

        More info: https://docs.aws.amazon.com/cli/latest/userguide/cli-configure-envvars.html


    Google Cloud Platform (GCP) users:
        To deploy a model on Google Cloud Platform ('gcp'), project must be created 
        using command line or GCP console. Once project is created, you must create 
        a service account and download the service account key as a JSON file to set 
        environment variables in your local environment. 

        More info: https://cloud.google.com/docs/authentication/production

    
    Microsoft Azure (Azure) users:
        To deploy a model on Microsoft Azure ('azure'), environment variables for connection
        string must be set in your local environment. Go to settings of storage account on
        Azure portal to access the connection string required. 

        More info: https://docs.microsoft.com/en-us/azure/storage/blobs/storage-quickstart-blobs-python?toc=%2Fpython%2Fazure%2FTOC.json


    model: scikit-learn compatible object
        Trained model object
    

    model_name: str
        Name of model.
    

    authentication: dict
        Dictionary of applicable authentication tokens.

        When platform = 'aws':
        {'bucket' : 'S3-bucket-name'}

        When platform = 'gcp':
        {'project': 'gcp-project-name', 'bucket' : 'gcp-bucket-name'}

        When platform = 'azure':
        {'container': 'azure-container-name'}
    

    platform: str, default = 'aws'
        Name of the platform. Currently supported platforms: 'aws', 'gcp' and 'azure'.
    

    Returns:
        None
    
    """

    return _CURRENT_EXPERIMENT.deploy_model(
        model=model,
        model_name=model_name,
        authentication=authentication,
        platform=platform,
    )


@check_if_global_is_not_none(globals(), _CURRENT_EXPERIMENT_DECORATOR_DICT)
def save_model(model, model_name: str, model_only: bool = False, verbose: bool = True):

    """
    This function saves the transformation pipeline and trained model object 
    into the current working directory as a pickle file for later use. 
    

    Example
    -------
    >>> from pycaret.datasets import get_data
    >>> anomaly = get_data('anomaly')
    >>> from pycaret.anomaly import *
    >>> exp_name = setup(data = anomaly)
    >>> knn = create_model('knn')
    >>> save_model(knn, 'saved_knn_model')
    

    model: scikit-learn compatible object
        Trained model object
    

    model_name: str
        Name of the model.
    

    model_only: bool, default = False
        When set to True, only trained model object is saved instead of the 
        entire pipeline.


    verbose: bool, default = True
        Success message is not printed when verbose is set to False.


    Returns:
        Tuple of the model object and the filename.

    """

    return _CURRENT_EXPERIMENT.save_model(
        model=model, model_name=model_name, model_only=model_only, verbose=verbose
    )


@check_if_global_is_not_none(globals(), _CURRENT_EXPERIMENT_DECORATOR_DICT)
def load_model(
    model_name,
    platform: Optional[str] = None,
    authentication: Optional[Dict[str, str]] = None,
    verbose: bool = True,
):

    """
    This function loads a previously saved pipeline.
    

    Example
    -------
    >>> from pycaret.anomaly import load_model
    >>> saved_knn = load_model('saved_knn_model')
    

    model_name: str
        Name of the model.
      

    platform: str, default = None
        Name of the cloud platform. Currently supported platforms: 
        'aws', 'gcp' and 'azure'.
    

    authentication: dict, default = None
        dictionary of applicable authentication tokens.

        when platform = 'aws':
        {'bucket' : 'S3-bucket-name'}

        when platform = 'gcp':
        {'project': 'gcp-project-name', 'bucket' : 'gcp-bucket-name'}

        when platform = 'azure':
        {'container': 'azure-container-name'}
    

    verbose: bool, default = True
        Success message is not printed when verbose is set to False.


    Returns:
        Trained Model

    """

    return _CURRENT_EXPERIMENT.load_model(
        model_name=model_name,
        platform=platform,
        authentication=authentication,
        verbose=verbose,
    )


@check_if_global_is_not_none(globals(), _CURRENT_EXPERIMENT_DECORATOR_DICT)
def models(internal: bool = False, raise_errors: bool = True,) -> pd.DataFrame:

    """
    Returns table of models available in the model library.


    Example
    -------
    >>> from pycaret.datasets import get_data
    >>> anomaly = get_data('anomaly')
    >>> from pycaret.anomaly import *
    >>> exp_name = setup(data = anomaly)
    >>> all_models = models()


    internal: bool, default = False
        If True, will return extra columns and rows used internally.


    raise_errors: bool, default = True
        If False, will suppress all exceptions, ignoring models
        that couldn't be created.


    Returns:
        pandas.DataFrame

    """
    return _CURRENT_EXPERIMENT.models(internal=internal, raise_errors=raise_errors)


@check_if_global_is_not_none(globals(), _CURRENT_EXPERIMENT_DECORATOR_DICT)
def get_logs(experiment_name: Optional[str] = None, save: bool = False) -> pd.DataFrame:

    """
    Returns a table of experiment logs. Only works when ``log_experiment``
    is True when initializing the ``setup`` function.


    Example
    -------
    >>> from pycaret.datasets import get_data
    >>> anomaly = get_data('anomaly')
    >>> from pycaret.anomaly import *
    >>> exp_name = setup(data = anomaly,  log_experiment = True) 
    >>> knn = create_model('knn')
    >>> exp_logs = get_logs()


    experiment_name: str, default = None
        When None current active run is used.


    save: bool, default = False
        When set to True, csv file is saved in current working directory.


    Returns:
        pandas.DataFrame

    """

    return _CURRENT_EXPERIMENT.get_logs(experiment_name=experiment_name, save=save)


@check_if_global_is_not_none(globals(), _CURRENT_EXPERIMENT_DECORATOR_DICT)
def get_config(variable: str):

    """
    This function retrieves the global variables created when initializing the 
    ``setup`` function. Following variables are accessible:

    - X: Transformed dataset (X)
    - data_before_preprocess: data before preprocessing
    - seed: random state set through session_id
    - prep_pipe: Transformation pipeline configured through setup
    - n_jobs_param: n_jobs parameter used in model training
    - html_param: html_param configured through setup
    - create_model_container: results grid storage container
    - master_model_container: model storage container
    - display_container: results display container
    - exp_name_log: Name of experiment set through setup
    - logging_param: log_experiment param set through setup
    - log_plots_param: log_plots param set through setup
    - USI: Unique session ID parameter set through setup
    - gpu_param: use_gpu param configured through setup


    Example
    -------
    >>> from pycaret.datasets import get_data
    >>> anomaly = get_data('anomaly')
    >>> from pycaret.anomaly import *
    >>> exp_name = setup(data = anomaly)
    >>> X = get_config('X') 


    Returns:
        Global variable

    """

    return _CURRENT_EXPERIMENT.get_config(variable=variable)


@check_if_global_is_not_none(globals(), _CURRENT_EXPERIMENT_DECORATOR_DICT)
def set_config(variable: str, value):

    """
    This function resets the global variables. Following variables are 
    accessible:

    - X: Transformed dataset (X)
    - data_before_preprocess: data before preprocessing
    - seed: random state set through session_id
    - prep_pipe: Transformation pipeline configured through setup
    - n_jobs_param: n_jobs parameter used in model training
    - html_param: html_param configured through setup
    - create_model_container: results grid storage container
    - master_model_container: model storage container
    - display_container: results display container
    - exp_name_log: Name of experiment set through setup
    - logging_param: log_experiment param set through setup
    - log_plots_param: log_plots param set through setup
    - USI: Unique session ID parameter set through setup
    - gpu_param: use_gpu param configured through setup


    Example
    -------
    >>> from pycaret.datasets import get_data
    >>> anomaly = get_data('anomaly')
    >>> from pycaret.anomaly import *
    >>> exp_name = setup(data = anomaly)
    >>> set_config('seed', 123) 


    Returns:
        None

    """

    return _CURRENT_EXPERIMENT.set_config(variable=variable, value=value)


@check_if_global_is_not_none(globals(), _CURRENT_EXPERIMENT_DECORATOR_DICT)
def save_config(file_name: str):

    """
    This function save all global variables to a pickle file, allowing to
    later resume without rerunning the ``setup``.


    Example
    -------
    >>> from pycaret.datasets import get_data
    >>> anomaly = get_data('anomaly')
    >>> from pycaret.anomaly import *
    >>> exp_name = setup(data = anomaly)
    >>> save_config('myvars.pkl') 


    Returns:
        None    

    """

    return _CURRENT_EXPERIMENT.save_config(file_name=file_name)


@check_if_global_is_not_none(globals(), _CURRENT_EXPERIMENT_DECORATOR_DICT)
def load_config(file_name: str):

    """
    This function loads global variables from a pickle file into Python
    environment.


    Example
    -------
    >>> from pycaret.anomaly import load_config
    >>> load_config('myvars.pkl') 
    

    Returns:
        Global variables

    """

    return _CURRENT_EXPERIMENT.load_config(file_name=file_name)


def get_outliers(
    data,
    model: Union[str, Any] = "knn",
    fraction: float = 0.05,
    fit_kwargs: Optional[dict] = None,
    preprocess: bool = True,
    imputation_type: str = "simple",
    iterative_imputation_iters: int = 5,
    categorical_features: Optional[List[str]] = None,
    categorical_imputation: str = "mode",
    categorical_iterative_imputer: Union[str, Any] = "lightgbm",
    ordinal_features: Optional[Dict[str, list]] = None,
    high_cardinality_features: Optional[List[str]] = None,
    high_cardinality_method: str = "frequency",
    numeric_features: Optional[List[str]] = None,
    numeric_imputation: str = "mean",  # method 'zero' added in pycaret==2.1
    numeric_iterative_imputer: Union[str, Any] = "lightgbm",
    date_features: Optional[List[str]] = None,
    ignore_features: Optional[List[str]] = None,
    normalize: bool = False,
    normalize_method: str = "zscore",
    transformation: bool = False,
    transformation_method: str = "yeo-johnson",
    handle_unknown_categorical: bool = True,
    unknown_categorical_method: str = "least_frequent",
    pca: bool = False,
    pca_method: str = "linear",
    pca_components: Optional[float] = None,
    ignore_low_variance: bool = False,
    combine_rare_levels: bool = False,
    rare_level_threshold: float = 0.10,
    bin_numeric_features: Optional[List[str]] = None,
    remove_multicollinearity: bool = False,
    multicollinearity_threshold: float = 0.9,
    remove_perfect_collinearity: bool = False,
    group_features: Optional[List[str]] = None,
    group_names: Optional[List[str]] = None,
    n_jobs: Optional[int] = -1,
    session_id: Optional[int] = None,
    log_experiment: bool = False,
    experiment_name: Optional[str] = None,
    log_plots: Union[bool, list] = False,
    log_profile: bool = False,
    log_data: bool = False,
    profile: bool = False,
    **kwargs,
) -> pd.DataFrame:

    """
    Callable from any external environment without requiring setup initialization.
    """
    exp = AnomalyExperiment()
    exp.setup(
        data=data,
        preprocess=preprocess,
        imputation_type=imputation_type,
        iterative_imputation_iters=iterative_imputation_iters,
        categorical_features=categorical_features,
        categorical_imputation=categorical_imputation,
        categorical_iterative_imputer=categorical_iterative_imputer,
        ordinal_features=ordinal_features,
        high_cardinality_features=high_cardinality_features,
        high_cardinality_method=high_cardinality_method,
        numeric_features=numeric_features,
        numeric_imputation=numeric_imputation,
        numeric_iterative_imputer=numeric_iterative_imputer,
        date_features=date_features,
        ignore_features=ignore_features,
        normalize=normalize,
        normalize_method=normalize_method,
        transformation=transformation,
        transformation_method=transformation_method,
        handle_unknown_categorical=handle_unknown_categorical,
        unknown_categorical_method=unknown_categorical_method,
        pca=pca,
        pca_method=pca_method,
        pca_components=pca_components,
        ignore_low_variance=ignore_low_variance,
        combine_rare_levels=combine_rare_levels,
        rare_level_threshold=rare_level_threshold,
        bin_numeric_features=bin_numeric_features,
        remove_multicollinearity=remove_multicollinearity,
        multicollinearity_threshold=multicollinearity_threshold,
        remove_perfect_collinearity=remove_perfect_collinearity,
        group_features=group_features,
        group_names=group_names,
        n_jobs=n_jobs,
        html=False,
        session_id=session_id,
        log_experiment=log_experiment,
        experiment_name=experiment_name,
        log_plots=log_plots,
        log_profile=log_profile,
        log_data=log_data,
        silent=True,
        verbose=False,
        profile=profile,
    )

    c = exp.create_model(
        model=model, fraction=fraction, fit_kwargs=fit_kwargs, verbose=False, **kwargs,
    )
    return exp.assign_model(c, verbose=False)


def set_current_experiment(experiment: AnomalyExperiment):
    global _CURRENT_EXPERIMENT

    if not isinstance(experiment, AnomalyExperiment):
        raise TypeError(
            f"experiment must be a PyCaret AnomalyExperiment object, got {type(experiment)}."
        )
    _CURRENT_EXPERIMENT = experiment<|MERGE_RESOLUTION|>--- conflicted
+++ resolved
@@ -550,11 +550,7 @@
     label: bool = False,
     scale: float = 1,
     save: bool = False,
-<<<<<<< HEAD
-    display_format=None,
-=======
     display_format: Optional[str] = None
->>>>>>> c3b16d1f
 ):
 
     """
@@ -602,12 +598,8 @@
 
     display_format: str, default = None
         To display plots in [Streamlit](https://www.streamlit.io/), set this to 'streamlit'.
-<<<<<<< HEAD
-
-=======
         Currently, not all plots are supported.
-        
->>>>>>> c3b16d1f
+
 
     Returns:
         None
