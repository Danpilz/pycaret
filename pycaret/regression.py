# Module: Regression
# Author: Moez Ali <moez.ali@queensu.ca>
# License: MIT
# Release: PyCaret 2.2.0
# Last modified : 25/10/2020

import pandas as pd
import numpy as np

import pycaret.internal.tabular
from pycaret.internal.Display import Display, is_in_colab, enable_colab
from typing import List, Tuple, Any, Union, Optional, Dict
import warnings
from IPython.utils import io

from pycaret.internal.tabular import MLUsecase

warnings.filterwarnings("ignore")


def setup(
    data: pd.DataFrame,
    target: str,
    train_size: float = 0.7,
    test_data: Optional[pd.DataFrame] = None,
    preprocess: bool = True,
    imputation_type: str = "simple",
    iterative_imputation_iters: int = 5,
    categorical_features: Optional[List[str]] = None,
    categorical_imputation: str = "constant",
    categorical_iterative_imputer: Union[str, Any] = "lightgbm",
    ordinal_features: Optional[Dict[str, list]] = None,
    high_cardinality_features: Optional[List[str]] = None,
    high_cardinality_method: str = "frequency",
    numeric_features: Optional[List[str]] = None,
    numeric_imputation: str = "mean",
    numeric_iterative_imputer: Union[str, Any] = "lightgbm",
    date_features: Optional[List[str]] = None,
    ignore_features: Optional[List[str]] = None,
    normalize: bool = False,
    normalize_method: str = "zscore",
    transformation: bool = False,
    transformation_method: str = "yeo-johnson",
    handle_unknown_categorical: bool = True,
    unknown_categorical_method: str = "least_frequent",
    pca: bool = False,
    pca_method: str = "linear",
    pca_components: Optional[float] = None,
    ignore_low_variance: bool = False,
    combine_rare_levels: bool = False,
    rare_level_threshold: float = 0.10,
    bin_numeric_features: Optional[List[str]] = None,
    remove_outliers: bool = False,
    outliers_threshold: float = 0.05,
    remove_multicollinearity: bool = False,
    multicollinearity_threshold: float = 0.9,
    remove_perfect_collinearity: bool = True,
    create_clusters: bool = False,
    cluster_iter: int = 20,
    polynomial_features: bool = False,
    polynomial_degree: int = 2,
    trigonometry_features: bool = False,
    polynomial_threshold: float = 0.1,
    group_features: Optional[List[str]] = None,
    group_names: Optional[List[str]] = None,
    feature_selection: bool = False,
    feature_selection_threshold: float = 0.8,
    feature_selection_method: str = "classic",
    feature_interaction: bool = False,
    feature_ratio: bool = False,
    interaction_threshold: float = 0.01,
    transform_target: bool = False,
    transform_target_method: str = "box-cox",
    data_split_shuffle: bool = True,
    data_split_stratify: Union[bool, List[str]] = False,
    fold_strategy: Union[str, Any] = "kfold",
    fold: int = 10,
    fold_shuffle: bool = False,
    fold_groups: Optional[Union[str, pd.DataFrame]] = None,
    n_jobs: Optional[int] = -1,
    use_gpu: bool = False,
    custom_pipeline: Union[
        Any, Tuple[str, Any], List[Any], List[Tuple[str, Any]]
    ] = None,
    html: bool = True,
    session_id: Optional[int] = None,
    log_experiment: bool = False,
    experiment_name: Optional[str] = None,
    log_plots: Union[bool, list] = False,
    log_profile: bool = False,
    log_data: bool = False,
    silent: bool = False,
    verbose: bool = True,
    profile: bool = False,
    profile_kwargs: Dict[str, Any] = None,
):
    """
    This function initializes the training environment and creates the transformation 
    pipeline. Setup function must be called before executing any other function. It takes 
    two mandatory parameters: ``data`` and ``target``. All the other parameters are
    optional.

    Example
    -------
    >>> from pycaret.datasets import get_data
    >>> boston = get_data('boston')
    >>> from pycaret.regression import *
    >>> exp_name = setup(data = boston,  target = 'medv')


    data : pandas.DataFrame
        Shape (n_samples, n_features), where n_samples is the number of samples and 
        n_features is the number of features.


    target: str
        Name of the target column to be passed in as a string. The target variable can 
        be either binary or multiclass.


    train_size: float, default = 0.7
        Proportion of the dataset to be used for training and validation. Should be 
        between 0.0 and 1.0.


    test_data: pandas.DataFrame, default = None
        If not None, test_data is used as a hold-out set and ``train_size`` parameter is 
        ignored. test_data must be labelled and the shape of data and test_data must 
        match. 


    preprocess: bool, default = True
        When set to False, no transformations are applied except for train_test_split 
        and custom transformations passed in ``custom_pipeline`` param. Data must be 
        ready for modeling (no missing values, no dates, categorical data encoding), 
        when preprocess is set to False. 


    imputation_type: str, default = 'simple'
        The type of imputation to use. Can be either 'simple' or 'iterative'.


    iterative_imputation_iters: int, default = 5
        Number of iterations. Ignored when ``imputation_type`` is not 'iterative'.	


    categorical_features: list of str, default = None
        If the inferred data types are not correct or the silent param is set to True,
        categorical_features param can be used to overwrite or define the data types. 
        It takes a list of strings with column names that are categorical.


    categorical_imputation: str, default = 'constant'
        Missing values in categorical features are imputed with a constant 'not_available'
        value. The other available option is 'mode'.


    categorical_iterative_imputer: str, default = 'lightgbm'
        Estimator for iterative imputation of missing values in categorical features.
        Ignored when ``imputation_type`` is not 'iterative'. 


    ordinal_features: dict, default = None
        Encode categorical features as ordinal. For example, a categorical feature with 
        'low', 'medium', 'high' values where low < medium < high can be passed as  
        ordinal_features = { 'column_name' : ['low', 'medium', 'high'] }. 


    high_cardinality_features: list of str, default = None
        When categorical features contains many levels, it can be compressed into fewer
        levels using this parameter. It takes a list of strings with column names that 
        are categorical.


    high_cardinality_method: str, default = 'frequency'
        Categorical features with high cardinality are replaced with the frequency of
        values in each level occurring in the training dataset. Other available method
        is 'clustering' which trains the K-Means clustering algorithm on the statistical
        attribute of the training data and replaces the original value of feature with the 
        cluster label. The number of clusters is determined by optimizing Calinski-Harabasz 
        and Silhouette criterion. 


    numeric_features: list of str, default = None
        If the inferred data types are not correct or the silent param is set to True,
        numeric_features param can be used to overwrite or define the data types. 
        It takes a list of strings with column names that are numeric.


    numeric_imputation: str, default = 'mean'
        Missing values in numeric features are imputed with 'mean' value of the feature 
        in the training dataset. The other available option is 'median' or 'zero'.


    numeric_iterative_imputer: str, default = 'lightgbm'
        Estimator for iterative imputation of missing values in numeric features.
        Ignored when ``imputation_type`` is set to 'simple'. 


    date_features: list of str, default = None
        If the inferred data types are not correct or the silent param is set to True,
        date_features param can be used to overwrite or define the data types. It takes 
        a list of strings with column names that are DateTime.


    ignore_features: list of str, default = None
        ignore_features param can be used to ignore features during model training.
        It takes a list of strings with column names that are to be ignored.


    normalize: bool, default = False
        When set to True, it transforms the numeric features by scaling them to a given
        range. Type of scaling is defined by the ``normalize_method`` parameter.


    normalize_method: str, default = 'zscore'
        Defines the method for scaling. By default, normalize method is set to 'zscore'
        The standard zscore is calculated as z = (x - u) / s. Ignored when ``normalize`` 
        is not True. The other options are:
    
        - minmax: scales and translates each feature individually such that it is in 
          the range of 0 - 1.
        - maxabs: scales and translates each feature individually such that the 
          maximal absolute value of each feature will be 1.0. It does not 
          shift/center the data, and thus does not destroy any sparsity.
        - robust: scales and translates each feature according to the Interquartile 
          range. When the dataset contains outliers, robust scaler often gives 
          better results.


    transformation: bool, default = False
        When set to True, it applies the power transform to make data more Gaussian-like.
        Type of transformation is defined by the ``transformation_method`` parameter.


    transformation_method: str, default = 'yeo-johnson'
        Defines the method for transformation. By default, the transformation method is 
        set to 'yeo-johnson'. The other available option for transformation is 'quantile'. 
        Ignored when ``transformation`` is not True.

    
    handle_unknown_categorical: bool, default = True
        When set to True, unknown categorical levels in unseen data are replaced by the
        most or least frequent level as learned in the training dataset. 


    unknown_categorical_method: str, default = 'least_frequent'
        Method used to replace unknown categorical levels in unseen data. Method can be
        set to 'least_frequent' or 'most_frequent'.


    pca: bool, default = False
        When set to True, dimensionality reduction is applied to project the data into 
        a lower dimensional space using the method defined in ``pca_method`` parameter. 
        

    pca_method: str, default = 'linear'
        The 'linear' method performs uses Singular Value  Decomposition. Other options are:
        
        - kernel: dimensionality reduction through the use of RBF kernel.
        - incremental: replacement for 'linear' pca when the dataset is too large.


    pca_components: int or float, default = None
        Number of components to keep. if pca_components is a float, it is treated as a 
        target percentage for information retention. When pca_components is an integer
        it is treated as the number of features to be kept. pca_components must be less
        than the original number of features. Ignored when ``pca`` is not True.


    ignore_low_variance: bool, default = False
        When set to True, all categorical features with insignificant variances are 
        removed from the data. The variance is calculated using the ratio of unique 
        values to the number of samples, and the ratio of the most common value to the 
        frequency of the second most common value.

    
    combine_rare_levels: bool, default = False
        When set to True, frequency percentile for levels in categorical features below 
        a certain threshold is combined into a single level.

    
    rare_level_threshold: float, default = 0.1
        Percentile distribution below which rare categories are combined. Ignored when
        ``combine_rare_levels`` is not True.

    
    bin_numeric_features: list of str, default = None
        To convert numeric features into categorical, bin_numeric_features parameter can 
        be used. It takes a list of strings with column names to be discretized. It does
        so by using 'sturges' rule to determine the number of clusters and then apply
        KMeans algorithm. Original values of the feature are then replaced by the
        cluster label.


    remove_outliers: bool, default = False
        When set to True, outliers from the training data are removed using the Singular 
        Value Decomposition.


    outliers_threshold: float, default = 0.05
        The percentage outliers to be removed from the training dataset. Ignored when 
        ``remove_outliers`` is not True.


    remove_multicollinearity: bool, default = False
        When set to True, features with the inter-correlations higher than the defined 
        threshold are removed. When two features are highly correlated with each other, 
        the feature that is less correlated with the target variable is removed. Only
        considers numeric features.


    multicollinearity_threshold: float, default = 0.9
        Threshold for correlated features. Ignored when ``remove_multicollinearity``
        is not True.

    
    remove_perfect_collinearity: bool, default = True
        When set to True, perfect collinearity (features with correlation = 1) is removed
        from the dataset, when two features are 100% correlated, one of it is randomly 
        removed from the dataset.


    create_clusters: bool, default = False
        When set to True, an additional feature is created in training dataset where each 
        instance is assigned to a cluster. The number of clusters is determined by 
        optimizing Calinski-Harabasz and Silhouette criterion.


    cluster_iter: int, default = 20
        Number of iterations for creating cluster. Each iteration represents cluster 
        size. Ignored when ``create_clusters`` is not True. 


    polynomial_features: bool, default = False
        When set to True, new features are derived using existing numeric features. 


    polynomial_degree: int, default = 2
        Degree of polynomial features. For example, if an input sample is two dimensional 
        and of the form [a, b], the polynomial features with degree = 2 are: 
        [1, a, b, a^2, ab, b^2]. Ignored when ``polynomial_features`` is not True.


    trigonometry_features: bool, default = False
        When set to True, new features are derived using existing numeric features.


    polynomial_threshold: float, default = 0.1
        When ``polynomial_features`` or ``trigonometry_features`` is True, new features
        are derived from the existing numeric features. This may sometimes result in too 
        large feature space. polynomial_threshold parameter can be used to deal with this  
        problem. It does so by using combination of Random Forest, AdaBoost and Linear 
        correlation. All derived features that falls within the percentile distribution 
        are kept and rest of the features are removed.


    group_features: list or list of list, default = None
        When the dataset contains features with related characteristics, group_features
        parameter can be used for feature extraction. It takes a list of strings with 
        column names that are related.

        
    group_names: list, default = None
        Group names to be used in naming new features. When the length of group_names 
        does not match with the length of ``group_features``, new features are named 
        sequentially group_1, group_2, etc. It is ignored when ``group_features`` is
        None.

    
    feature_selection: bool, default = False
        When set to True, a subset of features are selected using a combination of 
        various permutation importance techniques including Random Forest, Adaboost 
        and Linear correlation with target variable. The size of the subset is 
        dependent on the ``feature_selection_threshold`` parameter. 


    feature_selection_threshold: float, default = 0.8
        Threshold value used for feature selection. When ``polynomial_features`` or 
        ``feature_interaction`` is True, it is recommended to keep the threshold low
        to avoid large feature spaces. Setting a very low value may be efficient but 
        could result in under-fitting.

    
    feature_selection_method: str, default = 'classic'
        Algorithm for feature selection. 'classic' method uses permutation feature
        importance techniques. Other possible value is 'boruta' which uses boruta
        algorithm for feature selection. 

    
    feature_interaction: bool, default = False 
        When set to True, new features are created by interacting (a * b) all the 
        numeric variables in the dataset. This feature is not scalable and may not
        work as expected on datasets with large feature space.

    
    feature_ratio: bool, default = False
        When set to True, new features are created by calculating the ratios (a / b) 
        between all numeric variables in the dataset. This feature is not scalable and 
        may not work as expected on datasets with large feature space.

    
    interaction_threshold: bool, default = 0.01
        Similar to polynomial_threshold, It is used to compress a sparse matrix of newly 
        created features through interaction. Features whose importance based on the 
        combination  of  Random Forest, AdaBoost and Linear correlation falls within the 
        percentile of the  defined threshold are kept in the dataset. Remaining features 
        are dropped before further processing.


    transform_target: bool, default = False
        When set to True, target variable is transformed using the method defined in
        ``transform_target_method`` param. Target transformation is applied separately
        from feature transformations. 


    transform_target_method: str, default = 'box-cox'
        'Box-cox' and 'yeo-johnson' methods are supported. Box-Cox requires input data to 
        be strictly positive, while Yeo-Johnson supports both positive or negative data.
        When transform_target_method is 'box-cox' and target variable contains negative
        values, method is internally forced to 'yeo-johnson' to avoid exceptions.
        

    data_split_shuffle: bool, default = True
        When set to False, prevents shuffling of rows during 'train_test_split'.


    data_split_stratify: bool or list, default = False
        Controls stratification during 'train_test_split'. When set to True, will 
        stratify by target column. To stratify on any other columns, pass a list of 
        column names. Ignored when ``data_split_shuffle`` is False.


    fold_strategy: str or sklearn CV generator object, default = 'kfold'
        Choice of cross validation strategy. Possible values are:

        * 'kfold'
        * 'stratifiedkfold'
        * 'groupkfold'
        * 'timeseries'
        * a custom CV generator object compatible with scikit-learn.


    fold: int, default = 10
        Number of folds to be used in cross validation. Must be at least 2. This is
        a global setting that can be over-written at function level by using ``fold``
        parameter. Ignored when ``fold_strategy`` is a custom object.


    fold_shuffle: bool, default = False
        Controls the shuffle parameter of CV. Only applicable when ``fold_strategy``
        is 'kfold' or 'stratifiedkfold'. Ignored when ``fold_strategy`` is a custom
        object.

    
    fold_groups: str or array-like, with shape (n_samples,), default = None
        Optional group labels when 'GroupKFold' is used for the cross validation.
        It takes an array with shape (n_samples, ) where n_samples is the number
        of rows in the training dataset. When string is passed, it is interpreted 
        as the column name in the dataset containing group labels.


    n_jobs: int, default = -1
        The number of jobs to run in parallel (for functions that supports parallel 
        processing) -1 means using all processors. To run all functions on single 
        processor set n_jobs to None.


    use_gpu: bool or str, default = False
        When set to True, it will use GPU for training with algorithms that support it, 
        and fall back to CPU if they are unavailable. When set to 'force', it will only
        use GPU-enabled algorithms and raise exceptions when they are unavailable. When 
        False, all algorithms are trained using CPU only.

        GPU enabled algorithms:
        
        - Extreme Gradient Boosting, requires no further installation

        - CatBoost Regressor, requires no further installation
          (GPU is only enabled when data > 50,000 rows)
        
        - Light Gradient Boosting Machine, requires GPU installation
          https://lightgbm.readthedocs.io/en/latest/GPU-Tutorial.html

        - Linear Regression, Lasso Regression, Ridge Regression, K Neighbors Regressor,
          Random Forest, Support Vector Regression, Elastic Net requires cuML >= 0.15 
          https://github.com/rapidsai/cuml


    custom_pipeline: (str, transformer) or list of (str, transformer), default = None
        When passed, will append the custom transformers in the preprocessing pipeline
        and are applied on each CV fold separately and on the final fit. All the custom
        transformations are applied after 'train_test_split' and before pycaret's internal 
        transformations. 


    html: bool, default = True
        When set to False, prevents runtime display of monitor. This must be set to False
        when the environment does not support IPython. For example, command line terminal,
        Databricks Notebook, Spyder and other similar IDEs. 


    session_id: int, default = None
        Controls the randomness of experiment. It is equivalent to 'random_state' in
        scikit-learn. When None, a pseudo random number is generated. This can be used 
        for later reproducibility of the entire experiment.


    log_experiment: bool, default = False
        When set to True, all metrics and parameters are logged on the ``MLFlow`` server.


    experiment_name: str, default = None
        Name of the experiment for logging. Ignored when ``log_experiment`` is not True.


    log_plots: bool or list, default = False
        When set to True, certain plots are logged automatically in the ``MLFlow`` server. 
        To change the type of plots to be logged, pass a list containing plot IDs. Refer
        to documentation of ``plot_model``. Ignored when ``log_experiment`` is not True.


    log_profile: bool, default = False
        When set to True, data profile is logged on the ``MLflow`` server as a html file.
        Ignored when ``log_experiment`` is not True. 


    log_data: bool, default = False
        When set to True, dataset is logged on the ``MLflow`` server as a csv file.
        Ignored when ``log_experiment`` is not True.
        

    silent: bool, default = False
        Controls the confirmation input of data types when ``setup`` is executed. When
        executing in completely automated mode or on a remote kernel, this must be True.

    
    verbose: bool, default = True
        When set to False, Information grid is not printed.


    profile: bool, default = False
        When set to True, an interactive EDA report is displayed. 


    profile_kwargs: dict, default = {} (empty dict)
        Dictionary of arguments passed to the ProfileReport method used
        to create the EDA report. Ignored if ``profile`` is False.


    Returns:
        Global variables that can be changed using the ``set_config`` function.
      
    """
    available_plots = {
        "parameter": "Hyperparameters",
        "residuals": "Residuals",
        "error": "Prediction Error",
        "cooks": "Cooks Distance",
        "rfe": "Feature Selection",
        "learning": "Learning Curve",
        "manifold": "Manifold Learning",
        "vc": "Validation Curve",
        "feature": "Feature Importance",
        "feature_all": "Feature Importance (All)",
        "tree": "Decision Tree",
        "residuals_interactive": "Interactive Residuals",
    }

    if log_plots == True:
        log_plots = ["residuals", "error", "feature"]

    return pycaret.internal.tabular.setup(
        ml_usecase="regression",
        available_plots=available_plots,
        data=data,
        target=target,
        train_size=train_size,
        test_data=test_data,
        preprocess=preprocess,
        imputation_type=imputation_type,
        iterative_imputation_iters=iterative_imputation_iters,
        categorical_features=categorical_features,
        categorical_imputation=categorical_imputation,
        categorical_iterative_imputer=categorical_iterative_imputer,
        ordinal_features=ordinal_features,
        high_cardinality_features=high_cardinality_features,
        high_cardinality_method=high_cardinality_method,
        numeric_features=numeric_features,
        numeric_imputation=numeric_imputation,
        numeric_iterative_imputer=numeric_iterative_imputer,
        date_features=date_features,
        ignore_features=ignore_features,
        normalize=normalize,
        normalize_method=normalize_method,
        transformation=transformation,
        transformation_method=transformation_method,
        handle_unknown_categorical=handle_unknown_categorical,
        unknown_categorical_method=unknown_categorical_method,
        pca=pca,
        pca_method=pca_method,
        pca_components=pca_components,
        ignore_low_variance=ignore_low_variance,
        combine_rare_levels=combine_rare_levels,
        rare_level_threshold=rare_level_threshold,
        bin_numeric_features=bin_numeric_features,
        remove_outliers=remove_outliers,
        outliers_threshold=outliers_threshold,
        remove_multicollinearity=remove_multicollinearity,
        multicollinearity_threshold=multicollinearity_threshold,
        remove_perfect_collinearity=remove_perfect_collinearity,
        create_clusters=create_clusters,
        cluster_iter=cluster_iter,
        polynomial_features=polynomial_features,
        polynomial_degree=polynomial_degree,
        trigonometry_features=trigonometry_features,
        polynomial_threshold=polynomial_threshold,
        group_features=group_features,
        group_names=group_names,
        feature_selection=feature_selection,
        feature_selection_threshold=feature_selection_threshold,
        feature_selection_method=feature_selection_method,
        feature_interaction=feature_interaction,
        feature_ratio=feature_ratio,
        interaction_threshold=interaction_threshold,
        transform_target=transform_target,
        transform_target_method=transform_target_method,
        data_split_shuffle=data_split_shuffle,
        data_split_stratify=data_split_stratify,
        fold_strategy=fold_strategy,
        fold=fold,
        fold_shuffle=fold_shuffle,
        fold_groups=fold_groups,
        n_jobs=n_jobs,
        use_gpu=use_gpu,
        custom_pipeline=custom_pipeline,
        html=html,
        session_id=session_id,
        log_experiment=log_experiment,
        experiment_name=experiment_name,
        log_plots=log_plots,
        log_profile=log_profile,
        log_data=log_data,
        silent=silent,
        verbose=verbose,
        profile=profile,
        profile_kwargs=profile_kwargs,
    )


def compare_models(
    include: Optional[List[Union[str, Any]]] = None,
    exclude: Optional[List[str]] = None,
    fold: Optional[Union[int, Any]] = None,
    round: int = 4,
    cross_validation: bool = True,
    sort: str = "R2",
    n_select: int = 1,
    budget_time: Optional[float] = None,
    turbo: bool = True,
    errors: str = "ignore",
    fit_kwargs: Optional[dict] = None,
    groups: Optional[Union[str, Any]] = None,
    verbose: bool = True,
):

    """
    This function trains and evaluates performance of all estimators available in the 
    model library using cross validation. The output of this function is a score grid 
    with average cross validated scores. Metrics evaluated during CV can be accessed 
    using the ``get_metrics`` function. Custom metrics can be added or removed using 
    ``add_metric`` and ``remove_metric`` function.


    Example
    --------
    >>> from pycaret.datasets import get_data
    >>> boston = get_data('boston')
    >>> from pycaret.regression import *
    >>> exp_name = setup(data = boston,  target = 'medv')
    >>> best_model = compare_models()


    include: list of str or scikit-learn compatible object, default = None
        To train and evaluate select models, list containing model ID or scikit-learn 
        compatible object can be passed in include param. To see a list of all models 
        available in the model library use the ``models`` function. 


    exclude: list of str, default = None
        To omit certain models from training and evaluation, pass a list containing 
        model id in the exclude parameter. To see a list of all models available
        in the model library use the ``models`` function. 


    fold: int or scikit-learn compatible CV generator, default = None
        Controls cross-validation. If None, the CV generator in the ``fold_strategy`` 
        parameter of the ``setup`` function is used. When an integer is passed, 
        it is interpreted as the 'n_splits' parameter of the CV generator in the 
        ``setup`` function.


    round: int, default = 4
        Number of decimal places the metrics in the score grid will be rounded to.


    cross_validation: bool, default = True
        When set to False, metrics are evaluated on holdout set. ``fold`` param
        is ignored when cross_validation is set to False.


    sort: str, default = 'R2'
        The sort order of the score grid. It also accepts custom metrics that are
        added through the ``add_metric`` function.


    n_select: int, default = 1
        Number of top_n models to return. For example, to select top 3 models use
        n_select = 3.


    budget_time: int or float, default = None
        If not None, will terminate execution of the function after budget_time 
        minutes have passed and return results up to that point.


    turbo: bool, default = True
        When set to True, it excludes estimators with longer training times. To
        see which algorithms are excluded use the ``models`` function.


    errors: str, default = 'ignore'
        When set to 'ignore', will skip the model with exceptions and continue.
        If 'raise', will break the function when exceptions are raised.


    fit_kwargs: dict, default = {} (empty dict)
        Dictionary of arguments passed to the fit method of the model.


    groups: str or array-like, with shape (n_samples,), default = None
        Optional group labels when 'GroupKFold' is used for the cross validation.
        It takes an array with shape (n_samples, ) where n_samples is the number
        of rows in the training dataset. When string is passed, it is interpreted 
        as the column name in the dataset containing group labels.


    verbose: bool, default = True
        Score grid is not printed when verbose is set to False.
    
    
    Returns:
        Trained model or list of trained models, depending on the ``n_select`` param.


    Warnings
    --------
    - Changing turbo parameter to False may result in very high training times with 
      datasets exceeding 10,000 rows.

    - No models are logged in ``MLFlow`` when ``cross_validation`` parameter is False.

    """

    return pycaret.internal.tabular.compare_models(
        include=include,
        exclude=exclude,
        fold=fold,
        round=round,
        cross_validation=cross_validation,
        sort=sort,
        n_select=n_select,
        budget_time=budget_time,
        turbo=turbo,
        errors=errors,
        fit_kwargs=fit_kwargs,
        groups=groups,
        verbose=verbose,
    )


def create_model(
    estimator: Union[str, Any],
    fold: Optional[Union[int, Any]] = None,
    round: int = 4,
    cross_validation: bool = True,
    fit_kwargs: Optional[dict] = None,
    groups: Optional[Union[str, Any]] = None,
    verbose: bool = True,
    **kwargs,
):

    """
    This function trains and evaluates the performance of a given estimator 
    using cross validation. The output of this function is a score grid with 
    CV scores by fold. Metrics evaluated during CV can be accessed using the 
    ``get_metrics`` function. Custom metrics can be added or removed using 
    ``add_metric`` and ``remove_metric`` function. All the available models
    can be accessed using the ``models`` function.


    Example
    -------
    >>> from pycaret.datasets import get_data
    >>> boston = get_data('boston')
    >>> from pycaret.regression import *
    >>> exp_name = setup(data = boston,  target = 'medv')
    >>> lr = create_model('lr')
    

    estimator: str or scikit-learn compatible object
        ID of an estimator available in model library or pass an untrained 
        model object consistent with scikit-learn API. Estimators available  
        in the model library (ID - Name):

        * 'lr' - Linear Regression                   
        * 'lasso' - Lasso Regression                
        * 'ridge' - Ridge Regression                
        * 'en' - Elastic Net                   
        * 'lar' - Least Angle Regression                  
        * 'llar' - Lasso Least Angle Regression                   
        * 'omp' - Orthogonal Matching Pursuit                     
        * 'br' - Bayesian Ridge                   
        * 'ard' - Automatic Relevance Determination                  
        * 'par' - Passive Aggressive Regressor                    
        * 'ransac' - Random Sample Consensus       
        * 'tr' - TheilSen Regressor                   
        * 'huber' - Huber Regressor                               
        * 'kr' - Kernel Ridge                                     
        * 'svm' - Support Vector Regression                           
        * 'knn' - K Neighbors Regressor                           
        * 'dt' - Decision Tree Regressor                                   
        * 'rf' - Random Forest Regressor                                   
        * 'et' - Extra Trees Regressor                            
        * 'ada' - AdaBoost Regressor                              
        * 'gbr' - Gradient Boosting Regressor                               
        * 'mlp' - MLP Regressor
        * 'xgboost' - Extreme Gradient Boosting                   
        * 'lightgbm' - Light Gradient Boosting Machine                    
        * 'catboost' - CatBoost Regressor                         


    fold: int or scikit-learn compatible CV generator, default = None
        Controls cross-validation. If None, the CV generator in the ``fold_strategy`` 
        parameter of the ``setup`` function is used. When an integer is passed, 
        it is interpreted as the 'n_splits' parameter of the CV generator in the 
        ``setup`` function.
        

    round: int, default = 4
        Number of decimal places the metrics in the score grid will be rounded to. 


    cross_validation: bool, default = True
        When set to False, metrics are evaluated on holdout set. ``fold`` param
        is ignored when cross_validation is set to False.


    fit_kwargs: dict, default = {} (empty dict)
        Dictionary of arguments passed to the fit method of the model.


    groups: str or array-like, with shape (n_samples,), default = None
        Optional group labels when GroupKFold is used for the cross validation.
        It takes an array with shape (n_samples, ) where n_samples is the number
        of rows in training dataset. When string is passed, it is interpreted as 
        the column name in the dataset containing group labels.


    verbose: bool, default = True
        Score grid is not printed when verbose is set to False.


    **kwargs: 
        Additional keyword arguments to pass to the estimator.


    Returns:
        Trained Model


    Warnings
    --------
    - Models are not logged on the ``MLFlow`` server when ``cross_validation`` param
      is set to False.
      
    """

    return pycaret.internal.tabular.create_model_supervised(
        estimator=estimator,
        fold=fold,
        round=round,
        cross_validation=cross_validation,
        fit_kwargs=fit_kwargs,
        groups=groups,
        verbose=verbose,
        **kwargs,
    )


def tune_model(
    estimator,
    fold: Optional[Union[int, Any]] = None,
    round: int = 4,
    n_iter: int = 10,
    custom_grid: Optional[Union[Dict[str, list], Any]] = None,
    optimize: str = "R2",
    custom_scorer=None,
    search_library: str = "scikit-learn",
    search_algorithm: Optional[str] = None,
    early_stopping: Any = False,
    early_stopping_max_iters: int = 10,
    choose_better: bool = False,
    fit_kwargs: Optional[dict] = None,
    groups: Optional[Union[str, Any]] = None,
    return_tuner: bool = False,
    verbose: bool = True,
    tuner_verbose: Union[int, bool] = True,
    **kwargs,
):

    """
    This function tunes the hyperparameters of a given estimator. The output of
    this function is a score grid with CV scores by fold of the best selected 
    model based on ``optimize`` parameter. Metrics evaluated during CV can be 
    accessed using the ``get_metrics`` function. Custom metrics can be added
    or removed using ``add_metric`` and ``remove_metric`` function. 


    Example
    -------
    >>> from pycaret.datasets import get_data
    >>> boston = get_data('boston')
    >>> from pycaret.regression import *
    >>> exp_name = setup(data = boston,  target = 'medv')
    >>> lr = create_model('lr')
    >>> tuned_lr = tune_model(lr) 


    estimator: scikit-learn compatible object
        Trained model object


    fold: int or scikit-learn compatible CV generator, default = None
        Controls cross-validation. If None, the CV generator in the ``fold_strategy`` 
        parameter of the ``setup`` function is used. When an integer is passed, 
        it is interpreted as the 'n_splits' parameter of the CV generator in the 
        ``setup`` function.
        

    round: int, default = 4
        Number of decimal places the metrics in the score grid will be rounded to. 


    n_iter: int, default = 10
        Number of iterations in the grid search. Increasing 'n_iter' may improve 
        model performance but also increases the training time.


    custom_grid: dictionary, default = None
        To define custom search space for hyperparameters, pass a dictionary with 
        parameter name and values to be iterated. Custom grids must be in a format 
        supported by the defined ``search_library``.


    optimize: str, default = 'R2'
        Metric name to be evaluated for hyperparameter tuning. It also accepts custom 
        metrics that are added through the ``add_metric`` function.


    custom_scorer: object, default = None
        custom scoring strategy can be passed to tune hyperparameters of the model. 
        It must be created using ``sklearn.make_scorer``. It is equivalent of adding
        custom metric using the ``add_metric`` function and passing the name of the
        custom metric in the ``optimize`` parameter. 
        Will be deprecated in future.


    search_library: str, default = 'scikit-learn'
        The search library used for tuning hyperparameters. Possible values:

        - 'scikit-learn' - default, requires no further installation
            https://github.com/scikit-learn/scikit-learn

        - 'scikit-optimize' - ``pip install scikit-optimize`` 
            https://scikit-optimize.github.io/stable/

        - 'tune-sklearn' - ``pip install tune-sklearn ray[tune]`` 
            https://github.com/ray-project/tune-sklearn

        - 'optuna' - ``pip install optuna`` 
            https://optuna.org/


    search_algorithm: str, default = None
        The search algorithm depends on the ``search_library`` parameter.
        Some search algorithms require additional libraries to be installed.
        If None, will use search library-specific default algorithm.

        - 'scikit-learn' possible values:
            - 'random' : random grid search (default)
            - 'grid' : grid search

        - 'scikit-optimize' possible values:
            - 'bayesian' : Bayesian search (default)

        - 'tune-sklearn' possible values:
            - 'random' : random grid search (default)
            - 'grid' : grid search
            - 'bayesian' : ``pip install scikit-optimize``
            - 'hyperopt' : ``pip install hyperopt``
            - 'optuna' : ``pip install optuna``
            - 'bohb' : ``pip install hpbandster ConfigSpace``

        - 'optuna' possible values:
            - 'random' : randomized search
            - 'tpe' : Tree-structured Parzen Estimator search (default)


    early_stopping: bool or str or object, default = False
        Use early stopping to stop fitting to a hyperparameter configuration 
        if it performs poorly. Ignored when ``search_library`` is scikit-learn, 
        or if the estimator does not have 'partial_fit' attribute. If False or 
        None, early stopping will not be used. Can be either an object accepted 
        by the search library or one of the following:

        - 'asha' for Asynchronous Successive Halving Algorithm
        - 'hyperband' for Hyperband
        - 'median' for Median Stopping Rule
        - If False or None, early stopping will not be used.


    early_stopping_max_iters: int, default = 10
        Maximum number of epochs to run for each sampled configuration.
        Ignored if ``early_stopping`` is False or None.


    choose_better: bool, default = False
        When set to True, the returned object is always better performing. The
        metric used for comparison is defined by the ``optimize`` parameter.  


    fit_kwargs: dict, default = {} (empty dict)
        Dictionary of arguments passed to the fit method of the tuner.


    groups: str or array-like, with shape (n_samples,), default = None
        Optional group labels when GroupKFold is used for the cross validation.
        It takes an array with shape (n_samples, ) where n_samples is the number
        of rows in training dataset. When string is passed, it is interpreted as 
        the column name in the dataset containing group labels.


    return_tuner: bool, default = False
        When set to True, will return a tuple of (model, tuner_object). 


    verbose: bool, default = True
        Score grid is not printed when verbose is set to False.


    tuner_verbose: bool or in, default = True
        If True or above 0, will print messages from the tuner. Higher values
        print more messages. Ignored when ``verbose`` param is False.


    **kwargs: 
        Additional keyword arguments to pass to the optimizer.


    Returns:
        Trained Model and Optional Tuner Object when ``return_tuner`` is True. 


    Warnings
    --------
    - Using 'grid' as ``search_algorithm`` may result in very long computation.
      Only recommended with smaller search spaces that can be defined in the
      ``custom_grid`` parameter.

    - ``search_library`` 'tune-sklearn' does not support GPU models.

    """

    return pycaret.internal.tabular.tune_model_supervised(
        estimator=estimator,
        fold=fold,
        round=round,
        n_iter=n_iter,
        custom_grid=custom_grid,
        optimize=optimize,
        custom_scorer=custom_scorer,
        search_library=search_library,
        search_algorithm=search_algorithm,
        early_stopping=early_stopping,
        early_stopping_max_iters=early_stopping_max_iters,
        choose_better=choose_better,
        fit_kwargs=fit_kwargs,
        groups=groups,
        return_tuner=return_tuner,
        verbose=verbose,
        tuner_verbose=tuner_verbose,
        **kwargs,
    )


def ensemble_model(
    estimator,
    method: str = "Bagging",
    fold: Optional[Union[int, Any]] = None,
    n_estimators: int = 10,
    round: int = 4,
    choose_better: bool = False,
    optimize: str = "R2",
    fit_kwargs: Optional[dict] = None,
    groups: Optional[Union[str, Any]] = None,
    verbose: bool = True,
) -> Any:

    """
    This function ensembles a given estimator. The output of this function is 
    a score grid with CV scores by fold. Metrics evaluated during CV can be 
    accessed using the ``get_metrics`` function. Custom metrics can be added
    or removed using ``add_metric`` and ``remove_metric`` function. 


    Example
    --------
    >>> from pycaret.datasets import get_data
    >>> boston = get_data('boston')
    >>> from pycaret.regression import *
    >>> exp_name = setup(data = boston,  target = 'medv')
    >>> dt = create_model('dt')
    >>> bagged_dt = ensemble_model(dt, method = 'Bagging')


   estimator: scikit-learn compatible object
        Trained model object


    method: str, default = 'Bagging'
        Method for ensembling base estimator. It can be 'Bagging' or 'Boosting'. 


    fold: int or scikit-learn compatible CV generator, default = None
        Controls cross-validation. If None, the CV generator in the ``fold_strategy`` 
        parameter of the ``setup`` function is used. When an integer is passed, 
        it is interpreted as the 'n_splits' parameter of the CV generator in the 
        ``setup`` function.
        

    n_estimators: int, default = 10
        The number of base estimators in the ensemble. In case of perfect fit, the 
        learning procedure is stopped early.

        
    round: int, default = 4
        Number of decimal places the metrics in the score grid will be rounded to. 


    choose_better: bool, default = False
        When set to True, the returned object is always better performing. The
        metric used for comparison is defined by the ``optimize`` parameter. 


    optimize: str, default = 'R2'
        Metric to compare for model selection when ``choose_better`` is True.


    fit_kwargs: dict, default = {} (empty dict)
        Dictionary of arguments passed to the fit method of the model.


    groups: str or array-like, with shape (n_samples,), default = None
        Optional group labels when GroupKFold is used for the cross validation.
        It takes an array with shape (n_samples, ) where n_samples is the number
        of rows in training dataset. When string is passed, it is interpreted as 
        the column name in the dataset containing group labels.


    verbose: bool, default = True
        Score grid is not printed when verbose is set to False.


    Returns:
        Trained Model
      
    """

    return pycaret.internal.tabular.ensemble_model(
        estimator=estimator,
        method=method,
        fold=fold,
        n_estimators=n_estimators,
        round=round,
        choose_better=choose_better,
        optimize=optimize,
        fit_kwargs=fit_kwargs,
        groups=groups,
        verbose=verbose,
    )


def blend_models(
    estimator_list: list,
    fold: Optional[Union[int, Any]] = None,
    round: int = 4,
    choose_better: bool = False,
    optimize: str = "R2",
    weights: Optional[List[float]] = None,
    fit_kwargs: Optional[dict] = None,
    groups: Optional[Union[str, Any]] = None,
    verbose: bool = True,
):

    """
    This function trains a Voting Regressor for select models passed in the 
    ``estimator_list`` param. The output of this function is a score grid with 
    CV scores by fold. Metrics evaluated during CV can be accessed using the 
    ``get_metrics`` function. Custom metrics can be added or removed using 
    ``add_metric`` and ``remove_metric`` function.

    
    Example
    --------
    >>> from pycaret.datasets import get_data
    >>> boston = get_data('boston')
    >>> from pycaret.regression import *
    >>> exp_name = setup(data = boston,  target = 'medv')
    >>> top3 = compare_models(n_select = 3)
    >>> blender = blend_models(top3)


    estimator_list: list of scikit-learn compatible objects
        List of trained model objects


    fold: int or scikit-learn compatible CV generator, default = None
        Controls cross-validation. If None, the CV generator in the ``fold_strategy`` 
        parameter of the ``setup`` function is used. When an integer is passed, 
        it is interpreted as the 'n_splits' parameter of the CV generator in the 
        ``setup`` function.


    round: int, default = 4
        Number of decimal places the metrics in the score grid will be rounded to.


    choose_better: bool, default = False
        When set to True, the returned object is always better performing. The
        metric used for comparison is defined by the ``optimize`` parameter. 


    optimize: str, default = 'R2'
        Metric to compare for model selection when ``choose_better`` is True.


    weights: list, default = None
        Sequence of weights (float or int) to weight the occurrences of predicted class 
        labels (hard voting) or class probabilities before averaging (soft voting). Uses 
        uniform weights when None.


    fit_kwargs: dict, default = {} (empty dict)
        Dictionary of arguments passed to the fit method of the model.


    groups: str or array-like, with shape (n_samples,), default = None
        Optional group labels when GroupKFold is used for the cross validation.
        It takes an array with shape (n_samples, ) where n_samples is the number
        of rows in training dataset. When string is passed, it is interpreted as 
        the column name in the dataset containing group labels.


    verbose: bool, default = True
        Score grid is not printed when verbose is set to False.


    Returns:
        Trained Model
       
  
    """

    return pycaret.internal.tabular.blend_models(
        estimator_list=estimator_list,
        fold=fold,
        round=round,
        choose_better=choose_better,
        optimize=optimize,
        method="auto",
        weights=weights,
        fit_kwargs=fit_kwargs,
        groups=groups,
        verbose=verbose,
    )


def stack_models(
    estimator_list: list,
    meta_model=None,
    meta_model_fold: Optional[Union[int, Any]] = 5,
    fold: Optional[Union[int, Any]] = None,
    round: int = 4,
    restack: bool = True,
    choose_better: bool = False,
    optimize: str = "R2",
    fit_kwargs: Optional[dict] = None,
    groups: Optional[Union[str, Any]] = None,
    verbose: bool = True,
):

    """
    This function trains a meta model over select estimators passed in 
    the ``estimator_list`` parameter. The output of this function is a 
    score grid with CV scores by fold. Metrics evaluated during CV can 
    be accessed using the ``get_metrics`` function. Custom metrics 
    can be added or removed using ``add_metric`` and ``remove_metric`` 
    function.


    Example
    --------
    >>> from pycaret.datasets import get_data
    >>> boston = get_data('boston')
    >>> from pycaret.regression import *
    >>> exp_name = setup(data = boston,  target = 'medv')
    >>> top3 = compare_models(n_select = 3)
    >>> stacker = stack_models(top3)


    estimator_list: list of scikit-learn compatible objects
        List of trained model objects


    meta_model: scikit-learn compatible object, default = None
        When None, Linear Regression is trained as a meta model.


    meta_model_fold: integer or scikit-learn compatible CV generator, default = 5
        Controls internal cross-validation. Can be an integer or a scikit-learn
        CV generator. If set to an integer, will use (Stratifed)KFold CV with
        that many folds. See scikit-learn documentation on Stacking for 
        more details.


    fold: int or scikit-learn compatible CV generator, default = None
        Controls cross-validation. If None, the CV generator in the ``fold_strategy`` 
        parameter of the ``setup`` function is used. When an integer is passed, 
        it is interpreted as the 'n_splits' parameter of the CV generator in the 
        ``setup`` function.


    round: int, default = 4
        Number of decimal places the metrics in the score grid will be rounded to.


    restack: bool, default = True
        When set to False, only the predictions of estimators will be used as 
        training data for the ``meta_model``.


    choose_better: bool, default = False
        When set to True, the returned object is always better performing. The
        metric used for comparison is defined by the ``optimize`` parameter. 


    optimize: str, default = 'R2'
        Metric to compare for model selection when ``choose_better`` is True.


    fit_kwargs: dict, default = {} (empty dict)
        Dictionary of arguments passed to the fit method of the model.


    groups: str or array-like, with shape (n_samples,), default = None
        Optional group labels when GroupKFold is used for the cross validation.
        It takes an array with shape (n_samples, ) where n_samples is the number
        of rows in training dataset. When string is passed, it is interpreted as 
        the column name in the dataset containing group labels.


    verbose: bool, default = True
        Score grid is not printed when verbose is set to False.


    Returns:
        Trained Model

    """

    return pycaret.internal.tabular.stack_models(
        estimator_list=estimator_list,
        meta_model=meta_model,
        meta_model_fold=meta_model_fold,
        fold=fold,
        round=round,
        method="auto",
        restack=restack,
        choose_better=choose_better,
        optimize=optimize,
        fit_kwargs=fit_kwargs,
        groups=groups,
        verbose=verbose,
    )


def plot_model(
    estimator,
    plot: str = "residuals",
    scale: float = 1,
    save: bool = False,
    fold: Optional[Union[int, Any]] = None,
    fit_kwargs: Optional[dict] = None,
    plot_kwargs: Optional[dict] = None,
    groups: Optional[Union[str, Any]] = None,
    use_train_data: bool = False,
    verbose: bool = True,
    display_format: Optional[str] = None,
) -> str:

    """
    This function analyzes the performance of a trained model on holdout set. 
    It may require re-training the model in certain cases.


    Example
    --------
    >>> from pycaret.datasets import get_data
    >>> boston = get_data('boston')
    >>> from pycaret.regression import *
    >>> exp_name = setup(data = boston,  target = 'medv')
    >>> lr = create_model('lr')
    >>> plot_model(lr, plot = 'residual')


    estimator: scikit-learn compatible object
        Trained model object
   

    plot: str, default = 'residual'
        List of available plots (ID - Name):

        * 'residuals_interactive' - Interactive Residual plots
        * 'residuals' - Residuals Plot
        * 'error' - Prediction Error Plot
        * 'cooks' - Cooks Distance Plot
        * 'rfe' - Recursive Feat. Selection
        * 'learning' - Learning Curve
        * 'vc' - Validation Curve
        * 'manifold' - Manifold Learning
        * 'feature' - Feature Importance
        * 'feature_all' - Feature Importance (All)
        * 'parameter' - Model Hyperparameter
        * 'tree' - Decision Tree


    scale: float, default = 1
        The resolution scale of the figure.


    save: bool, default = False
        When set to True, plot is saved in the current working directory.


    fold: int or scikit-learn compatible CV generator, default = None
        Controls cross-validation. If None, the CV generator in the ``fold_strategy`` 
        parameter of the ``setup`` function is used. When an integer is passed, 
        it is interpreted as the 'n_splits' parameter of the CV generator in the 
        ``setup`` function.


    fit_kwargs: dict, default = {} (empty dict)
        Dictionary of arguments passed to the fit method of the model.


    plot_kwargs: dict, default = {} (empty dict)
        Dictionary of arguments passed to the visualizer class. 
        

    groups: str or array-like, with shape (n_samples,), default = None
        Optional group labels when GroupKFold is used for the cross validation.
        It takes an array with shape (n_samples, ) where n_samples is the number
        of rows in training dataset. When string is passed, it is interpreted as 
        the column name in the dataset containing group labels.


    use_train_data: bool, default = False
        When set to true, train data will be used for plots, instead
        of test data.


    verbose: bool, default = True
        When set to False, progress bar is not displayed.


    display_format: str, default = None
        To display plots in Streamlit (https://www.streamlit.io/), set this to 'streamlit'.
        Currently, not all plots are supported.


    Returns:
        None

    """

    return pycaret.internal.tabular.plot_model(
        estimator=estimator,
        plot=plot,
        scale=scale,
        save=save,
        fold=fold,
        fit_kwargs=fit_kwargs,
        plot_kwargs=plot_kwargs,
        groups=groups,
        verbose=verbose,
        use_train_data=use_train_data,
        system=True,
        display_format=display_format,
    )


def evaluate_model(
    estimator,
    fold: Optional[Union[int, Any]] = None,
    fit_kwargs: Optional[dict] = None,
    groups: Optional[Union[str, Any]] = None,
    use_train_data: bool = False,
):

    """
    This function displays a user interface for analyzing performance of a trained
    model. It calls the ``plot_model`` function internally. 
    
    Example
    --------
    >>> from pycaret.datasets import get_data
    >>> boston = get_data('boston')
    >>> from pycaret.regression import *
    >>> exp_name = setup(data = boston,  target = 'medv')
    >>> lr = create_model('lr')
    >>> evaluate_model(lr)
    

    estimator: scikit-learn compatible object
        Trained model object


    fold: int or scikit-learn compatible CV generator, default = None
        Controls cross-validation. If None, the CV generator in the ``fold_strategy`` 
        parameter of the ``setup`` function is used. When an integer is passed, 
        it is interpreted as the 'n_splits' parameter of the CV generator in the 
        ``setup`` function.


    fit_kwargs: dict, default = {} (empty dict)
        Dictionary of arguments passed to the fit method of the model.


    groups: str or array-like, with shape (n_samples,), default = None
        Optional group labels when GroupKFold is used for the cross validation.
        It takes an array with shape (n_samples, ) where n_samples is the number
        of rows in training dataset. When string is passed, it is interpreted as 
        the column name in the dataset containing group labels.


    use_train_data: bool, default = False
        When set to true, train data will be used for plots, instead
        of test data.


    Returns:
        None


    Warnings
    --------
    -   This function only works in IPython enabled Notebook.

    """

    return pycaret.internal.tabular.evaluate_model(
        estimator=estimator,
        fold=fold,
        fit_kwargs=fit_kwargs,
        groups=groups,
        use_train_data=use_train_data,
    )


def interpret_model(
    estimator,
    plot: str = "summary",
    feature: Optional[str] = None,
    observation: Optional[int] = None,
    use_train_data: bool = False,
    X_new_sample: Optional[pd.DataFrame] = None,
    y_new_sample: Optional[pd.DataFrame] = None,  # add for pfi explainer
    save: bool = False,
    **kwargs,
):

    """
    This function analyzes the predictions generated from a trained model. Most plots
    in this function are implemented based on the SHAP (SHapley Additive exPlanations).
    For more info on this, please see https://shap.readthedocs.io/en/latest/


    Example
    --------
    >>> from pycaret.datasets import get_data
    >>> boston = get_data('boston')
    >>> from pycaret.regression import *
    >>> exp = setup(data = boston,  target = 'medv')
    >>> xgboost = create_model('xgboost')
    >>> interpret_model(xgboost)

 
    estimator: scikit-learn compatible object
        Trained model object


    plot : str, default = 'summary'
        Abbreviation of type of plot. The current list of plots supported 
        are (Plot - Name):

        * 'summary' - Summary Plot using SHAP
        * 'correlation' - Dependence Plot using SHAP
        * 'reason' - Force Plot using SHAP
        * 'pdp' - Partial Dependence Plot
        * 'msa' - Morris Sensitivity Analysis
        * 'pfi' - Permutation Feature Importance


    feature: str, default = None
        This parameter is only needed when plot = 'correlation' or 'pdp'. 
        By default feature is set to None which means the first column of the 
        dataset will be used as a variable. A feature parameter must be passed 
        to change this.


    observation: integer, default = None
        This parameter only comes into effect when plot is set to 'reason'. If no
        observation number is provided, it will return an analysis of all observations
        with the option to select the feature on x and y axes through drop down
        interactivity. For analysis at the sample level, an observation parameter must
        be passed with the index value of the observation in test / hold-out set.


    use_train_data: bool, default = False
        When set to true, train data will be used for plots, instead
        of test data.


    X_new_sample: pd.DataFrame, default = None
        Row from an out-of-sample dataframe (neither train nor test data) to be plotted.
        The sample must have the same columns as the raw input data, and it is transformed
        by the preprocessing pipeline automatically before plotting.


    y_new_sample: pd.DataFrame, default = None
        Row from an out-of-sample dataframe (neither train nor test data) to be plotted.
        The sample must have the same columns as the raw input label data, and it is transformed
        by the preprocessing pipeline automatically before plotting.


    save: bool, default = False
        When set to True, Plot is saved as a 'png' file in current working directory.


    **kwargs:
        Additional keyword arguments to pass to the plot.


    Returns:
        None

    """

    return pycaret.internal.tabular.interpret_model(
        estimator=estimator,
        plot=plot,
        feature=feature,
        observation=observation,
        use_train_data=use_train_data,
        X_new_sample=X_new_sample,
        y_new_sample=y_new_sample,
        save=save,
        **kwargs,
    )


def predict_model(
    estimator,
    data: Optional[pd.DataFrame] = None,
    drift_report: bool = False,
    round: int = 4,
    verbose: bool = True,
) -> pd.DataFrame:

    """
    This function predicts ``Label`` using a trained model. When ``data`` is 
    None, it predicts label on the holdout set.
    

    Example
    -------
    >>> from pycaret.datasets import get_data
    >>> boston = get_data('boston')
    >>> from pycaret.regression import *
    >>> exp_name = setup(data = boston,  target = 'medv')
    >>> lr = create_model('lr')
    >>> pred_holdout = predict_model(lr)
    >>> pred_unseen = predict_model(lr, data = unseen_dataframe)


    estimator: scikit-learn compatible object
        Trained model object


    data : pandas.DataFrame
        Shape (n_samples, n_features). All features used during training 
        must be available in the unseen dataset.
        
    
    drift_report: bool, default = False
        When set to True, interactive drift report is generated on test set
        with the evidently library.


    round: int, default = 4
        Number of decimal places to round predictions to.


    verbose: bool, default = True
        When set to False, holdout score grid is not printed.


    Returns:
        pandas.DataFrame


    Warnings
    --------
    - The behavior of the ``predict_model`` is changed in version 2.1 without backward 
      compatibility. As such, the pipelines trained using the version (<= 2.0), may not 
      work for inference with version >= 2.1. You can either retrain your models with a 
      newer version or downgrade the version for inference.
    
    
    """

    return pycaret.internal.tabular.predict_model(
        estimator=estimator,
        data=data,
        drift_report=drift_report,
        probability_threshold=None,
        encoded_labels=True,
        round=round,
        verbose=verbose,
        ml_usecase=MLUsecase.REGRESSION,
    )


def finalize_model(
    estimator,
    fit_kwargs: Optional[dict] = None,
    groups: Optional[Union[str, Any]] = None,
    model_only: bool = True,
) -> Any:

    """
    This function trains a given estimator on the entire dataset including the 
    holdout set.

    
    Example
    --------
    >>> from pycaret.datasets import get_data
    >>> boston = get_data('boston')
    >>> from pycaret.regression import *
    >>> exp_name = setup(data = boston,  target = 'medv')
    >>> lr = create_model('lr')
    >>> final_lr = finalize_model(lr)


    estimator: scikit-learn compatible object
        Trained model object


    fit_kwargs: dict, default = {} (empty dict)
        Dictionary of arguments passed to the fit method of the model.


    groups: str or array-like, with shape (n_samples,), default = None
        Optional group labels when GroupKFold is used for the cross validation.
        It takes an array with shape (n_samples, ) where n_samples is the number
        of rows in training dataset. When string is passed, it is interpreted as 
        the column name in the dataset containing group labels.


    model_only: bool, default = True
        When set to False, only model object is re-trained and all the 
        transformations in Pipeline are ignored.


    Returns:
        Trained Model
       
         
    """

    return pycaret.internal.tabular.finalize_model(
        estimator=estimator,
        fit_kwargs=fit_kwargs,
        groups=groups,
        model_only=model_only,
    )


def deploy_model(
    model, model_name: str, authentication: dict, platform: str = "aws",
):
    """
    This function deploys the transformation pipeline and trained model on cloud.


    Example
    -------
    >>> from pycaret.datasets import get_data
    >>> boston = get_data('boston')
    >>> from pycaret.regression import *
    >>> exp_name = setup(data = boston,  target = 'medv')
    >>> lr = create_model('lr')
    >>> # sets appropriate credentials for the platform as environment variables
    >>> import os
    >>> os.environ["AWS_ACCESS_KEY_ID"] = str("foo")
    >>> os.environ["AWS_SECRET_ACCESS_KEY"] = str("bar")
    >>> deploy_model(model = lr, model_name = 'lr-for-deployment', platform = 'aws', authentication = {'bucket' : 'S3-bucket-name'})


    Amazon Web Service (AWS) users:
        To deploy a model on AWS S3 ('aws'), the credentials have to be passed. The easiest way is to use environment
        variables in your local environment. Following information from the IAM portal of amazon console account
        are required:

        - AWS Access Key ID
        - AWS Secret Key Access

        More info: https://boto3.amazonaws.com/v1/documentation/api/latest/guide/credentials.html#environment-variables


    Google Cloud Platform (GCP) users:
        To deploy a model on Google Cloud Platform ('gcp'), project must be created
        using command line or GCP console. Once project is created, you must create
        a service account and download the service account key as a JSON file to set
        environment variables in your local environment.

        More info: https://cloud.google.com/docs/authentication/production


    Microsoft Azure (Azure) users:
        To deploy a model on Microsoft Azure ('azure'), environment variables for connection
        string must be set in your local environment. Go to settings of storage account on
        Azure portal to access the connection string required.

        - AZURE_STORAGE_CONNECTION_STRING (required as environment variable)

        More info: https://docs.microsoft.com/en-us/azure/storage/blobs/storage-quickstart-blobs-python?toc=%2Fpython%2Fazure%2FTOC.json


    model: scikit-learn compatible object
        Trained model object


    model_name: str
        Name of model.


    authentication: dict
        Dictionary of applicable authentication tokens.

        When platform = 'aws':
        {'bucket' : 'S3-bucket-name', 'path': (optional) folder name under the bucket}

        When platform = 'gcp':
        {'project': 'gcp-project-name', 'bucket' : 'gcp-bucket-name'}

        When platform = 'azure':
        {'container': 'azure-container-name'}


    platform: str, default = 'aws'
        Name of the platform. Currently supported platforms: 'aws', 'gcp' and 'azure'.


    Returns:
        None

    """

    return pycaret.internal.tabular.deploy_model(
        model=model,
        model_name=model_name,
        authentication=authentication,
        platform=platform,
    )


def save_model(
    model, model_name: str, model_only: bool = False, verbose: bool = True, **kwargs
):

    """
    This function saves the transformation pipeline and trained model object 
    into the current working directory as a pickle file for later use. 
    
    Example
    -------
    >>> from pycaret.datasets import get_data
    >>> boston = get_data('boston')
    >>> from pycaret.regression import *
    >>> exp_name = setup(data = boston,  target = 'medv')
    >>> lr = create_model('lr')
    >>> save_model(lr, 'saved_lr_model')
    

    model: scikit-learn compatible object
        Trained model object
    

    model_name: str
        Name of the model.
    

    model_only: bool, default = False
        When set to True, only trained model object is saved instead of the 
        entire pipeline.


    **kwargs: 
        Additional keyword arguments to pass to joblib.dump().


    verbose: bool, default = True
        Success message is not printed when verbose is set to False.


    Returns:
        Tuple of the model object and the filename.

    """

    return pycaret.internal.tabular.save_model(
        model=model,
        model_name=model_name,
        model_only=model_only,
        verbose=verbose,
        **kwargs,
    )


def load_model(
    model_name,
    platform: Optional[str] = None,
    authentication: Optional[Dict[str, str]] = None,
    verbose: bool = True,
):

    """
    This function loads a previously saved pipeline.
    
    Example
    -------
    >>> from pycaret.regression import load_model
    >>> saved_lr = load_model('saved_lr_model')
    

    model_name: str
        Name of the model.
      

    platform: str, default = None
        Name of the cloud platform. Currently supported platforms: 
        'aws', 'gcp' and 'azure'.
    

    authentication: dict, default = None
        dictionary of applicable authentication tokens.

        when platform = 'aws':
        {'bucket' : 'S3-bucket-name'}

        when platform = 'gcp':
        {'project': 'gcp-project-name', 'bucket' : 'gcp-bucket-name'}

        when platform = 'azure':
        {'container': 'azure-container-name'}
    

    verbose: bool, default = True
        Success message is not printed when verbose is set to False.


    Returns:
        Trained Model

    """

    return pycaret.internal.tabular.load_model(
        model_name=model_name,
        platform=platform,
        authentication=authentication,
        verbose=verbose,
    )


def automl(optimize: str = "R2", use_holdout: bool = False) -> Any:

    """
    This function returns the best model out of all trained models in
    current session based on the ``optimize`` parameter. Metrics
    evaluated can be accessed using the ``get_metrics`` function. 


    Example
    -------
    >>> from pycaret.datasets import get_data
    >>> boston = get_data('boston')
    >>> from pycaret.regression import *
    >>> exp_name = setup(data = boston,  target = 'medv')
    >>> top3 = compare_models(n_select = 3)
    >>> tuned_top3 = [tune_model(i) for i in top3]
    >>> blender = blend_models(tuned_top3)
    >>> stacker = stack_models(tuned_top3)
    >>> best_mae_model = automl(optimize = 'MAE')


    optimize: str, default = 'R2'
        Metric to use for model selection. It also accepts custom metrics
        added using the ``add_metric`` function. 


    use_holdout: bool, default = False
        When set to True, metrics are evaluated on holdout set instead of CV.
      

    Returns:
        Trained Model


    """

    return pycaret.internal.tabular.automl(optimize=optimize, use_holdout=use_holdout)


def pull(pop: bool = False) -> pd.DataFrame:
    """
    Returns last printed score grid. Use ``pull`` function after
    any training function to store the score grid in pandas.DataFrame.


    pop: bool, default = False
        If True, will pop (remove) the returned dataframe from the
        display container.


    Returns:
        pandas.DataFrame

    """
    return pycaret.internal.tabular.pull(pop=pop)


def models(
    type: Optional[str] = None, internal: bool = False, raise_errors: bool = True,
) -> pd.DataFrame:

    """
    Returns table of models available in the model library.

    Example
    -------
    >>> from pycaret.datasets import get_data
    >>> boston = get_data('boston')
    >>> from pycaret.regression import *
    >>> exp_name = setup(data = boston,  target = 'medv')    
    >>> all_models = models()


    type: str, default = None
        - linear : filters and only return linear models
        - tree : filters and only return tree based models
        - ensemble : filters and only return ensemble models
    

    internal: bool, default = False
        When True, will return extra columns and rows used internally.


    raise_errors: bool, default = True
        When False, will suppress all exceptions, ignoring models
        that couldn't be created.


    Returns:
        pandas.DataFrame

    """
    return pycaret.internal.tabular.models(
        type=type, internal=internal, raise_errors=raise_errors
    )


def get_metrics(
    reset: bool = False, include_custom: bool = True, raise_errors: bool = True,
) -> pd.DataFrame:

    """
    Returns table of available metrics used for CV.


    Example
    -------
    >>> from pycaret.datasets import get_data
    >>> boston = get_data('boston')
    >>> from pycaret.regression import *
    >>> exp_name = setup(data = boston,  target = 'medv')    
    >>> all_metrics = get_metrics()


    reset: bool, default = False
        When True, will reset all changes made using the ``add_metric`` 
        and ``remove_metric`` function.


    include_custom: bool, default = True
        Whether to include user added (custom) metrics or not.


    raise_errors: bool, default = True
        If False, will suppress all exceptions, ignoring models that
        couldn't be created.


    Returns:
        pandas.DataFrame

    """

    return pycaret.internal.tabular.get_metrics(
        reset=reset, include_custom=include_custom, raise_errors=raise_errors,
    )


def add_metric(
    id: str, name: str, score_func: type, greater_is_better: bool = True, **kwargs,
) -> pd.Series:

    """
    Adds a custom metric to be used for CV.


    Example
    -------
    >>> from pycaret.datasets import get_data
    >>> boston = get_data('boston')
    >>> from pycaret.regression import *
    >>> exp_name = setup(data = boston,  target = 'medv') 
    >>> from sklearn.metrics import explained_variance_score
    >>> add_metric('evs', 'EVS', explained_variance_score)


    id: str
        Unique id for the metric.


    name: str
        Display name of the metric.


    score_func: type
        Score function (or loss function) with signature ``score_func(y, y_pred, **kwargs)``.


    greater_is_better: bool, default = True
        Whether ``score_func`` is higher the better or not.


    **kwargs:
        Arguments to be passed to score function.


    Returns:
        pandas.Series

    """

    return pycaret.internal.tabular.add_metric(
        id=id,
        name=name,
        score_func=score_func,
        target="pred",
        greater_is_better=greater_is_better,
        **kwargs,
    )


def remove_metric(name_or_id: str):

    """
    Removes a metric from CV.


    Example
    -------
    >>> from pycaret.datasets import get_data
    >>> boston = get_data('boston')
    >>> from pycaret.regression import *
    >>> exp_name = setup(data = boston,  target = 'mredv') 
    >>> remove_metric('MAPE')


    name_or_id: str
        Display name or ID of the metric.

    
    Returns:
        None

    """
    return pycaret.internal.tabular.remove_metric(name_or_id=name_or_id)


def get_logs(experiment_name: Optional[str] = None, save: bool = False) -> pd.DataFrame:

    """
    Returns a table of experiment logs. Only works when ``log_experiment``
    is True when initializing the ``setup`` function.


    Example
    -------
    >>> from pycaret.datasets import get_data
    >>> boston = get_data('boston')
    >>> from pycaret.regression import *
    >>> exp_name = setup(data = boston,  target = 'medv', log_experiment = True) 
    >>> best = compare_models()
    >>> exp_logs = get_logs()


    experiment_name: str, default = None
        When None current active run is used.


    save: bool, default = False
        When set to True, csv file is saved in current working directory.


    Returns:
        pandas.DataFrame

    """

    return pycaret.internal.tabular.get_logs(experiment_name=experiment_name, save=save)


def get_config(variable: str):

    """
    This function retrieves the global variables created when initializing the 
    ``setup`` function. Following variables are accessible:

    - X: Transformed dataset (X)
    - y: Transformed dataset (y)  
    - X_train: Transformed train dataset (X)
    - X_test: Transformed test/holdout dataset (X)
    - y_train: Transformed train dataset (y)
    - y_test: Transformed test/holdout dataset (y)
    - seed: random state set through session_id
    - prep_pipe: Transformation pipeline
    - fold_shuffle_param: shuffle parameter used in Kfolds
    - n_jobs_param: n_jobs parameter used in model training
    - html_param: html_param configured through setup
    - create_model_container: results grid storage container
    - master_model_container: model storage container
    - display_container: results display container
    - exp_name_log: Name of experiment
    - logging_param: log_experiment param
    - log_plots_param: log_plots param
    - USI: Unique session ID parameter
    - fix_imbalance_param: fix_imbalance param
    - fix_imbalance_method_param: fix_imbalance_method param
    - data_before_preprocess: data before preprocessing
    - target_param: name of target variable
    - gpu_param: use_gpu param configured through setup
    - fold_generator: CV splitter configured in fold_strategy
    - fold_param: fold params defined in the setup
    - fold_groups_param: fold groups defined in the setup
    - stratify_param: stratify parameter defined in the setup
    - transform_target_param: transform_target_param in setup
    - transform_target_method_param: transform_target_method_param in setup


    Example
    -------
    >>> from pycaret.datasets import get_data
    >>> boston = get_data('boston')
    >>> from pycaret.regression import *
    >>> exp_name = setup(data = boston,  target = 'medv') 
    >>> X_train = get_config('X_train') 


    Returns:
        Global variable


    """

    return pycaret.internal.tabular.get_config(variable=variable)


def set_config(variable: str, value):

    """
    This function resets the global variables. Following variables are 
    accessible:

    - X: Transformed dataset (X)
    - y: Transformed dataset (y)  
    - X_train: Transformed train dataset (X)
    - X_test: Transformed test/holdout dataset (X)
    - y_train: Transformed train dataset (y)
    - y_test: Transformed test/holdout dataset (y)
    - seed: random state set through session_id
    - prep_pipe: Transformation pipeline
    - fold_shuffle_param: shuffle parameter used in Kfolds
    - n_jobs_param: n_jobs parameter used in model training
    - html_param: html_param configured through setup
    - create_model_container: results grid storage container
    - master_model_container: model storage container
    - display_container: results display container
    - exp_name_log: Name of experiment
    - logging_param: log_experiment param
    - log_plots_param: log_plots param
    - USI: Unique session ID parameter
    - fix_imbalance_param: fix_imbalance param
    - fix_imbalance_method_param: fix_imbalance_method param
    - data_before_preprocess: data before preprocessing
    - target_param: name of target variable
    - gpu_param: use_gpu param configured through setup
    - fold_generator: CV splitter configured in fold_strategy
    - fold_param: fold params defined in the setup
    - fold_groups_param: fold groups defined in the setup
    - stratify_param: stratify parameter defined in the setup
    - transform_target_param: transform_target_param in setup
    - transform_target_method_param: transform_target_method_param in setup


    Example
    -------
    >>> from pycaret.datasets import get_data
    >>> boston = get_data('boston')
    >>> from pycaret.regression import *
    >>> exp_name = setup(data = boston,  target = 'medv') 
    >>> set_config('seed', 123) 


    Returns:
        None

    """

    return pycaret.internal.tabular.set_config(variable=variable, value=value)


def save_config(file_name: str):

    """
    This function save all global variables to a pickle file, allowing to
    later resume without rerunning the ``setup``.


    Example
    -------
    >>> from pycaret.datasets import get_data
    >>> boston = get_data('boston')
    >>> from pycaret.regression import *
    >>> exp_name = setup(data = boston,  target = 'medv')
    >>> save_config('myvars.pkl') 


    Returns:
        None

    """

    return pycaret.internal.tabular.save_config(file_name=file_name)


def load_config(file_name: str):

    """
    This function loads global variables from a pickle file into Python
    environment.


    Example
    -------
    >>> from pycaret.regression import load_config
    >>> load_config('myvars.pkl') 


    Returns:
        Global variables

    """

    return pycaret.internal.tabular.load_config(file_name=file_name)


def get_leaderboard(
    finalize_models: bool = False,
    model_only: bool = False,
    fit_kwargs: Optional[dict] = None,
    groups: Optional[Union[str, Any]] = None,
    verbose: bool = True,
) -> pd.DataFrame:

    """
    This function returns the leaderboard of all models trained in the
    current setup.


    Example
    -------
    >>> from pycaret.regression import get_leaderboard
    >>> leaderboard = get_leaderboard()


    finalize_models: bool, default = False
        If True, will finalize all models in the 'Model' column.


    model_only: bool, default = False
        When set to False, only model object is returned, instead
        of the entire pipeline.


    fit_kwargs: dict, default = {} (empty dict)
        Dictionary of arguments passed to the fit method of the model.
        Ignored if finalize_models is False.


    groups: str or array-like, with shape (n_samples,), default = None
        Optional group labels when GroupKFold is used for the cross validation.
        It takes an array with shape (n_samples, ) where n_samples is the number
        of rows in training dataset. When string is passed, it is interpreted as
        the column name in the dataset containing group labels.
        Ignored if finalize_models is False.


    verbose: bool, default = True
        Progress bar is not printed when verbose is set to False.


    Returns:
        pandas.DataFrame

    """
    return pycaret.internal.tabular.get_leaderboard(
        finalize_models=finalize_models,
        model_only=model_only,
        fit_kwargs=fit_kwargs,
        groups=groups,
        verbose=verbose,
    )

<<<<<<< HEAD
def dashboard(estimator, display_format = 'dash',  dashboard_kwargs = {}, run_kwargs = {}, **kwargs):
    """
    This function generates the interactive dashboard for a trained model. The
    dashboard is implemented using ExplainerDashboard (explainerdashboard.readthedocs.io)
=======
def convert_model(estimator, language: str = "python") -> str:

    """
    This function transpiles trained machine learning models into native 
    inference script in different programming languages (Python, C, Java, 
    Go, JavaScript, Visual Basic, C#, PowerShell, R, PHP, Dart, Haskell, 
    Ruby, F#). This functionality is very useful if you want to deploy models 
    into environments where you can't install your normal Python stack to 
    support model inference.
>>>>>>> 258f2f1e


    Example
    -------
    >>> from pycaret.datasets import get_data
<<<<<<< HEAD
    >>> juice = get_data('juice')
    >>> from pycaret.classification import *
    >>> exp_name = setup(data = juice,  target = 'Purchase')
    >>> lr = create_model('lr')
    >>> dashboard(lr)
=======
    >>> boston = get_data('boston')
    >>> from pycaret.regression import *
    >>> exp_name = setup(data = boston,  target = 'medv') 
    >>> lr = create_model('lr')
    >>> lr_java = export_model(lr, 'java')
>>>>>>> 258f2f1e


    estimator: scikit-learn compatible object
        Trained model object


<<<<<<< HEAD
    display_format: str, default = 'dash'
        Render mode for the dashboard. The default is set to ``dash`` which will 
        render a dashboard in browser. There are four possible options:

        - 'dash' - displays the dashboard in browser
        - 'inline' - displays the dashboard in the jupyter notebook cell.
        - 'jupyterlab' - displays the dashboard in jupyterlab pane.
        - 'external' - displays the dashboard in a separate tab. (use in Colab)


    dashboard_kwargs: dict, default = {} (empty dict)
        Dictionary of arguments passed to the ``ExplainerDashboard`` class.


    run_kwargs: dict, default = {} (empty dict)
        Dictionary of arguments passed to the ``run`` method of ``ExplainerDashboard``.


    **kwargs: 
        Additional keyword arguments to pass to the ``ClassifierExplainer`` or 
        ``RegressionExplainer`` class.
=======
    language: str, default = 'python'
        Language in which inference script to be generated. Following
        options are available:

        * 'python'
        * 'java'
        * 'javascript'
        * 'c'
        * 'c#'
        * 'f#'
        * 'go'
        * 'haskell'
        * 'php'
        * 'powershell'
        * 'r'
        * 'ruby'
        * 'vb'
        * 'dart'


    Returns:
        str

    """
    return pycaret.internal.tabular.convert_model(estimator, language)


def eda(data = None, target: str = None, display_format:str = 'bokeh', **kwargs):

    """
    This function generates AutoEDA using AutoVIZ library. You must
    install Autoviz separately ``pip install autoviz`` to use this 
    function.
    
    
    Example
    -------
    >>> from pycaret.datasets import get_data
    >>> boston = get_data('boston')
    >>> from pycaret.regression import *
    >>> exp_name = setup(data = boston,  target = 'medv') 
    >>> eda(display_format = 'bokeh')


    data: pandas.DataFrame
        DataFrame with (n_samples, n_features).


    target: str
        Name of the target column to be passed in as a string. 


    display_format: str, default = 'bokeh'
        When set to 'bokeh' the plots are interactive. Other option is ``svg`` for static 
        plots that are generated using matplotlib and seaborn. 


    **kwargs: 
        Additional keyword arguments to pass to the AutoVIZ class.
>>>>>>> 258f2f1e


    Returns:
        None
<<<<<<< HEAD
    """
    return pycaret.internal.tabular.dashboard(estimator, display_format, dashboard_kwargs, run_kwargs, **kwargs)
=======
    """    
    return pycaret.internal.tabular.eda(data=data, target=target, display_format=display_format, **kwargs)
   

def check_fairness(estimator, sensitive_features: list, plot_kwargs: dict = {}):

    """
    There are many approaches to conceptualizing fairness. This function follows 
    the approach known as group fairness, which asks: Which groups of individuals 
    are at risk for experiencing harms. This function provides fairness-related 
    metrics between different groups (also called subpopulation). 

    
    Example
    -------
    >>> from pycaret.datasets import get_data
    >>> boston = get_data('boston')
    >>> from pycaret.regression import *
    >>> exp_name = setup(data = boston,  target = 'medv') 
    >>> lr = create_model('lr')
    >>> lr_fairness = check_fairness(lr, sensitive_features = ['chas'])
    
    
    estimator: scikit-learn compatible object
        Trained model object
    
    
    sensitive_features: list
        Sensitive features are relevant groups (also called subpopulations). 
        You must pass a list of column names that are present in the dataset
        as string.  
    
    
    plot_kwargs: dict, default = {} (empty dict)
        Dictionary of arguments passed to the matplotlib plot. 
    

    Returns:
        pandas.DataFrame

    """
    return pycaret.internal.tabular.check_fairness(estimator=estimator, sensitive_features=sensitive_features, plot_kwargs=plot_kwargs)  


def create_api(estimator, api_name: str, host: str = '127.0.0.1', port: int = 8000) -> None:

    """
    This function takes an input ``estimator`` and creates a POST API for 
    inference. It only creates the API and doesn't run it automatically. 
    To run the API, you must run the Python file using ``!python``. 


    Example
    -------
    >>> from pycaret.datasets import get_data
    >>> boston = get_data('boston')
    >>> from pycaret.regression import *
    >>> exp_name = setup(data = boston,  target = 'medv') 
    >>> lr = create_model('lr')
    >>> create_api(lr, 'lr_api')
    >>> !python lr_api.py #to run the API
    

    estimator: scikit-learn compatible object
        Trained model object


    api_name: str
        Name of the api as a string.


    host: str, default = '127.0.0.1'
        API host address.


    port: int, default = 8000
        port for API.


    Returns:
        None

    """
    return pycaret.internal.tabular.create_api(estimator=estimator, api_name = api_name, host = host, port = port)
>>>>>>> 258f2f1e
<|MERGE_RESOLUTION|>--- conflicted
+++ resolved
@@ -2476,12 +2476,56 @@
         verbose=verbose,
     )
 
-<<<<<<< HEAD
+
 def dashboard(estimator, display_format = 'dash',  dashboard_kwargs = {}, run_kwargs = {}, **kwargs):
     """
     This function generates the interactive dashboard for a trained model. The
     dashboard is implemented using ExplainerDashboard (explainerdashboard.readthedocs.io)
-=======
+
+
+    Example
+    -------
+    >>> from pycaret.datasets import get_data
+    >>> juice = get_data('juice')
+    >>> from pycaret.classification import *
+    >>> exp_name = setup(data = juice,  target = 'Purchase')
+    >>> lr = create_model('lr')
+    >>> dashboard(lr)
+
+
+    estimator: scikit-learn compatible object
+        Trained model object
+
+
+    display_format: str, default = 'dash'
+        Render mode for the dashboard. The default is set to ``dash`` which will 
+        render a dashboard in browser. There are four possible options:
+
+        - 'dash' - displays the dashboard in browser
+        - 'inline' - displays the dashboard in the jupyter notebook cell.
+        - 'jupyterlab' - displays the dashboard in jupyterlab pane.
+        - 'external' - displays the dashboard in a separate tab. (use in Colab)
+
+
+    dashboard_kwargs: dict, default = {} (empty dict)
+        Dictionary of arguments passed to the ``ExplainerDashboard`` class.
+
+
+    run_kwargs: dict, default = {} (empty dict)
+        Dictionary of arguments passed to the ``run`` method of ``ExplainerDashboard``.
+
+
+    **kwargs: 
+        Additional keyword arguments to pass to the ``ClassifierExplainer`` or 
+        ``RegressionExplainer`` class.
+
+
+    Returns:
+        None
+    """
+    return pycaret.internal.tabular.dashboard(estimator, display_format, dashboard_kwargs, run_kwargs, **kwargs)
+
+  
 def convert_model(estimator, language: str = "python") -> str:
 
     """
@@ -2491,54 +2535,22 @@
     Ruby, F#). This functionality is very useful if you want to deploy models 
     into environments where you can't install your normal Python stack to 
     support model inference.
->>>>>>> 258f2f1e
 
 
     Example
     -------
     >>> from pycaret.datasets import get_data
-<<<<<<< HEAD
-    >>> juice = get_data('juice')
-    >>> from pycaret.classification import *
-    >>> exp_name = setup(data = juice,  target = 'Purchase')
-    >>> lr = create_model('lr')
-    >>> dashboard(lr)
-=======
     >>> boston = get_data('boston')
     >>> from pycaret.regression import *
     >>> exp_name = setup(data = boston,  target = 'medv') 
     >>> lr = create_model('lr')
     >>> lr_java = export_model(lr, 'java')
->>>>>>> 258f2f1e
 
 
     estimator: scikit-learn compatible object
         Trained model object
 
 
-<<<<<<< HEAD
-    display_format: str, default = 'dash'
-        Render mode for the dashboard. The default is set to ``dash`` which will 
-        render a dashboard in browser. There are four possible options:
-
-        - 'dash' - displays the dashboard in browser
-        - 'inline' - displays the dashboard in the jupyter notebook cell.
-        - 'jupyterlab' - displays the dashboard in jupyterlab pane.
-        - 'external' - displays the dashboard in a separate tab. (use in Colab)
-
-
-    dashboard_kwargs: dict, default = {} (empty dict)
-        Dictionary of arguments passed to the ``ExplainerDashboard`` class.
-
-
-    run_kwargs: dict, default = {} (empty dict)
-        Dictionary of arguments passed to the ``run`` method of ``ExplainerDashboard``.
-
-
-    **kwargs: 
-        Additional keyword arguments to pass to the ``ClassifierExplainer`` or 
-        ``RegressionExplainer`` class.
-=======
     language: str, default = 'python'
         Language in which inference script to be generated. Following
         options are available:
@@ -2598,15 +2610,10 @@
 
     **kwargs: 
         Additional keyword arguments to pass to the AutoVIZ class.
->>>>>>> 258f2f1e
 
 
     Returns:
         None
-<<<<<<< HEAD
-    """
-    return pycaret.internal.tabular.dashboard(estimator, display_format, dashboard_kwargs, run_kwargs, **kwargs)
-=======
     """    
     return pycaret.internal.tabular.eda(data=data, target=target, display_format=display_format, **kwargs)
    
@@ -2690,5 +2697,4 @@
         None
 
     """
-    return pycaret.internal.tabular.create_api(estimator=estimator, api_name = api_name, host = host, port = port)
->>>>>>> 258f2f1e
+    return pycaret.internal.tabular.create_api(estimator=estimator, api_name = api_name, host = host, port = port)