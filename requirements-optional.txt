shap
interpret<=0.2.4
# no interpret-community as it causes a breaking dependency mismatch
tune-sklearn>=0.2.1
ray[tune]>=1.0.0
hyperopt
optuna>=2.2.0
scikit-optimize>=0.8.1
psutil
catboost>=0.23.2
xgboost>=1.1.0
m2cgen # for model conversion
evidently # for drift reporting
<<<<<<< HEAD
autoviz # for EDA visualization
=======
fairlearn # for check_fairness function 
fastapi # for web api
uvicorn # for web api
>>>>>>> e71d8d33

# for cloud deployment
boto3
azure-storage-blob
google-cloud-storage

#hpbandster
#ConfigSpace
#pdpbox<|MERGE_RESOLUTION|>--- conflicted
+++ resolved
@@ -11,13 +11,10 @@
 xgboost>=1.1.0
 m2cgen # for model conversion
 evidently # for drift reporting
-<<<<<<< HEAD
 autoviz # for EDA visualization
-=======
 fairlearn # for check_fairness function 
 fastapi # for web api
 uvicorn # for web api
->>>>>>> e71d8d33
 
 # for cloud deployment
 boto3
